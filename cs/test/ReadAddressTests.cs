﻿// Copyright (c) Microsoft Corporation. All rights reserved.
// Licensed under the MIT license.

using System;
using FASTER.core;
using NUnit.Framework;
using System.Threading.Tasks;

namespace FASTER.test.readaddress
{
    [TestFixture]
    public class ReadAddressTests
    {
        const int numKeys = 1000;
        const int keyMod = 100;
        const int maxLap = numKeys / keyMod;
        const int deleteLap = maxLap / 2;
        const int defaultKeyToScan = 42;

        private static int LapOffset(int lap) => lap * numKeys * 100;

        public struct Key
        {
            public long key;

            public Key(long first) => key = first;

            public override string ToString() => key.ToString();

            internal class Comparer : IFasterEqualityComparer<Key>
            {
                public long GetHashCode64(ref Key key) => Utility.GetHashCode(key.key);

                public bool Equals(ref Key k1, ref Key k2) => k1.key == k2.key;
            }
        }

        public struct Value
        {
            public long value;

            public Value(long value) => this.value = value;

            public override string ToString() => value.ToString();
        }

        public struct Output
        {
            public long value;
            public long address;

            public override string ToString() => $"val {value}; addr {address}";
        }

        private static long SetReadOutput(long key, long value) => (key << 32) | value;

        public enum UseReadCache { NoReadCache, ReadCache }

        internal class Functions : FunctionsBase<Key, Value, Value, Output, Empty>
        {
            internal long lastWriteAddress = Constants.kInvalidAddress;
            bool useReadCache;
            bool copyReadsToTail;   // Note: not currently used; not necessary due to setting SkipCopyToTail, and we get the copied-to address for CopyToTail (unlike ReadCache).
            internal ReadFlags readFlags = ReadFlags.SkipCopyReads;

            internal Functions()
            {
                foreach (var arg in TestContext.CurrentContext.Test.Arguments)
                {
                    if (arg is UseReadCache urc)
                    {
                        this.useReadCache = urc == UseReadCache.ReadCache;
                        continue;
                    }
                    if (arg is CopyReadsToTail crtt)
                    {
                        this.copyReadsToTail = crtt != CopyReadsToTail.None;
                        continue;
                    }
                }
            }

            public override bool ConcurrentReader(ref Key key, ref Value input, ref Value value, ref Output output, ref RecordInfo recordInfo, long address)
            {
                output.value = SetReadOutput(key.key, value.value);
                output.address = address;
                return true;
            }

            public override bool SingleReader(ref Key key, ref Value input, ref Value value, ref Output output, ref RecordInfo recordInfo, long address)
            {
                output.value = SetReadOutput(key.key, value.value);
                output.address = address;
                return true;
            }

            // Return false to force a chain of values.
            public override bool ConcurrentWriter(ref Key key, ref Value input, ref Value src, ref Value dst, ref Output output, ref RecordInfo recordInfo, 
                    ref int usedValueLength, int fullValueLength, long address) => false;

            public override bool InPlaceUpdater(ref Key key, ref Value input, ref Value value, ref Output output, ref RecordInfo recordInfo,
                    ref int usedValueLength, int fullValueLength, long address) => false;

            // Record addresses
<<<<<<< HEAD
            public override bool SingleWriter(ref Key key, ref Value input, ref Value src, ref Value dst, ref Output output, ref RecordInfo recordInfo,
                    ref int usedValueLength, int fullValueLength, long address)
=======
            public override void SingleWriter(ref Key key, ref Value input, ref Value src, ref Value dst, ref Output output, ref RecordInfo recordInfo, long address, WriteReason reason)
>>>>>>> f2c025d4
            {
                dst = src;
                this.lastWriteAddress = address;
                return true;
            }

            public override bool InitialUpdater(ref Key key, ref Value input, ref Value value, ref Output output, ref RecordInfo recordInfo,
                    ref int usedValueLength, int fullValueLength, long address)
            {
                this.lastWriteAddress = address;
                output.address = address;
                output.value = value.value = input.value;
                return true;
            }

            public override bool CopyUpdater(ref Key key, ref Value input, ref Value oldValue, ref Value newValue, ref Output output, ref RecordInfo recordInfo, ref int usedValueLength, int fullValueLength, long address)
            {
                this.lastWriteAddress = address;
                output.address = address;
                output.value = newValue.value = input.value;
                return true;
            }

            public override void ReadCompletionCallback(ref Key key, ref Value input, ref Output output, Empty ctx, Status status, RecordMetadata recordMetadata)
            {
                if (status == Status.OK)
                {
                    if (this.useReadCache && !this.readFlags.HasFlag(ReadFlags.SkipReadCache))
                        Assert.AreEqual(Constants.kInvalidAddress, recordMetadata.Address, $"key {key}");
                    else
                        Assert.AreEqual(output.address, recordMetadata.Address, $"key {key}");
                }
            }

            public override void RMWCompletionCallback(ref Key key, ref Value input, ref Output output, Empty ctx, Status status, RecordMetadata recordMetadata)
            {
                if (status == Status.OK)
                    Assert.AreEqual(output.address, recordMetadata.Address);
            }
        }

        private class TestStore : IDisposable
        {
            internal FasterKV<Key, Value> fkv;
            internal IDevice logDevice;
            internal string testDir;
            private readonly bool flush;

            internal long[] InsertAddresses = new long[numKeys];

            internal TestStore(bool useReadCache, CopyReadsToTail copyReadsToTail, bool flush)
            {
                this.testDir = TestUtils.MethodTestDir;
                TestUtils.DeleteDirectory(this.testDir, wait:true);
                this.logDevice = Devices.CreateLogDevice($"{testDir}/hlog.log");
                this.flush = flush;

                var logSettings = new LogSettings
                {
                    LogDevice = logDevice,
                    ObjectLogDevice = new NullDevice(),
                    ReadCacheSettings = useReadCache ? new ReadCacheSettings() : null,
                    CopyReadsToTail = copyReadsToTail,
                    // Use small-footprint values
                    PageSizeBits = 12, // (4K pages)
                    MemorySizeBits = 20 // (1M memory for main log)
                };

                this.fkv = new FasterKV<Key, Value>(
                    size: 1L << 20,
                    logSettings: logSettings,
                    checkpointSettings: new CheckpointSettings { CheckpointDir = $"{this.testDir}/CheckpointDir" },
                    serializerSettings: null,
                    comparer: new Key.Comparer(),
                    disableLocking: true
                    );
            }

            internal async ValueTask Flush()
            {
                if (this.flush)
                {
                    if (!this.fkv.UseReadCache)
                        await this.fkv.TakeFullCheckpointAsync(CheckpointType.FoldOver);
                    this.fkv.Log.FlushAndEvict(wait: true);
                }
            }

            internal async Task Populate(bool useRMW, bool useAsync)
            {
                var functions = new Functions();
                using var session = this.fkv.For(functions).NewSession<Functions>();

                var prevLap = 0;
                for (int ii = 0; ii < numKeys; ii++)
                {
                    // lap is used to illustrate the changing values
                    var lap = ii / keyMod;

                    if (lap != prevLap)
                    {
                        await Flush();
                        prevLap = lap;
                    }

                    var key = new Key(ii % keyMod);
                    var value = new Value(key.key + LapOffset(lap));

                    var status = useRMW
                        ? useAsync
                            ? (await session.RMWAsync(ref key, ref value, serialNo: lap)).Complete().status
                            : session.RMW(ref key, ref value, serialNo: lap)
                        : session.Upsert(ref key, ref value, serialNo: lap);

                    if (status == Status.PENDING)
                        await session.CompletePendingAsync();

                    InsertAddresses[ii] = functions.lastWriteAddress;
                    //Assert.IsTrue(session.ctx.HasNoPendingRequests);

                    // Illustrate that deleted records can be shown as well (unless overwritten by in-place operations, which are not done here)
                    if (lap == deleteLap)
                        session.Delete(ref key, serialNo: lap);
                }

                await Flush();
            }

            internal bool ProcessChainRecord(Status status, RecordMetadata recordMetadata, int lap, ref Output actualOutput)
            {
                var recordInfo = recordMetadata.RecordInfo;
                Assert.GreaterOrEqual(lap, 0);
                long expectedValue = SetReadOutput(defaultKeyToScan, LapOffset(lap) + defaultKeyToScan);

                Assert.AreEqual(status == Status.NOTFOUND, recordInfo.Tombstone, $"status({status}) == NOTFOUND != Tombstone ({recordInfo.Tombstone}) on lap {lap}");
                Assert.AreEqual(lap == deleteLap, recordInfo.Tombstone, $"lap({lap}) == deleteLap({deleteLap}) != Tombstone ({recordInfo.Tombstone})");
                if (!recordInfo.Tombstone)
                    Assert.AreEqual(expectedValue, actualOutput.value, $"lap({lap})");

                // Check for end of loop
                return recordInfo.PreviousAddress >= fkv.Log.BeginAddress;
            }

            internal static void ProcessNoKeyRecord(Status status, ref Output actualOutput, int keyOrdinal)
            {
                if (status != Status.NOTFOUND)
                {
                    var keyToScan = keyOrdinal % keyMod;
                    var lap = keyOrdinal / keyMod;
                    long expectedValue = SetReadOutput(keyToScan, LapOffset(lap) + keyToScan);
                    Assert.AreEqual(expectedValue, actualOutput.value);
                }
            }

            public void Dispose()
            {
                this.fkv?.Dispose();
                this.fkv = null;
                this.logDevice?.Dispose();
                this.logDevice = null;
                TestUtils.DeleteDirectory(this.testDir);
            }
        }

        // readCache and copyReadsToTail are mutually exclusive and orthogonal to populating by RMW vs. Upsert.
        [TestCase(UseReadCache.NoReadCache, CopyReadsToTail.None, false, false)]
        [TestCase(UseReadCache.NoReadCache, CopyReadsToTail.FromStorage, true, true)]
        [TestCase(UseReadCache.ReadCache, CopyReadsToTail.None, false, true)]
        [Category("FasterKV")]
        public void VersionedReadSyncTests(UseReadCache urc, CopyReadsToTail copyReadsToTail, bool useRMW, bool flush)
        {
            var useReadCache = urc == UseReadCache.ReadCache;
            using var testStore = new TestStore(useReadCache, copyReadsToTail, flush);
            testStore.Populate(useRMW, useAsync:false).GetAwaiter().GetResult();
            using var session = testStore.fkv.For(new Functions()).NewSession<Functions>();

            // Two iterations to ensure no issues due to read-caching or copying to tail.
            for (int iteration = 0; iteration < 2; ++iteration)
            {
                var output = default(Output);
                var input = default(Value);
                var key = new Key(defaultKeyToScan);
                RecordMetadata recordMetadata = default;

                for (int lap = maxLap - 1; /* tested in loop */; --lap)
                {
                    var status = session.Read(ref key, ref input, ref output, ref recordMetadata, session.functions.readFlags, serialNo: maxLap + 1);

                    if (status == Status.PENDING)
                    {
                        // This will wait for each retrieved record; not recommended for performance-critical code or when retrieving multiple records unless necessary.
                        session.CompletePendingWithOutputs(out var completedOutputs, wait: true);
                        (status, output) = TestUtils.GetSinglePendingResult(completedOutputs, out recordMetadata);
                    }
                    if (!testStore.ProcessChainRecord(status, recordMetadata, lap, ref output))
                        break;
                }
            }
        }

        // readCache and copyReadsToTail are mutually exclusive and orthogonal to populating by RMW vs. Upsert.
        [TestCase(UseReadCache.NoReadCache, CopyReadsToTail.None, false, false)]
        [TestCase(UseReadCache.NoReadCache, CopyReadsToTail.FromStorage, true, true)]
        [TestCase(UseReadCache.ReadCache, CopyReadsToTail.None, false, true)]
        [Category("FasterKV")]
        public async Task VersionedReadAsyncTests(UseReadCache urc, CopyReadsToTail copyReadsToTail, bool useRMW, bool flush)
        {
            var useReadCache = urc == UseReadCache.ReadCache;
            using var testStore = new TestStore(useReadCache, copyReadsToTail, flush);
            await testStore.Populate(useRMW, useAsync: true);
            using var session = testStore.fkv.For(new Functions()).NewSession<Functions>();

            // Two iterations to ensure no issues due to read-caching or copying to tail.
            for (int iteration = 0; iteration < 2; ++iteration)
            {
                var input = default(Value);
                var key = new Key(defaultKeyToScan);
                RecordMetadata recordMetadata = default;

                for (int lap = maxLap - 1; /* tested in loop */; --lap)
                {
                    var readAsyncResult = await session.ReadAsync(ref key, ref input, recordMetadata.RecordInfo.PreviousAddress, session.functions.readFlags, default, serialNo: maxLap + 1);
                    var (status, output) = readAsyncResult.Complete(out recordMetadata);

                    if (!testStore.ProcessChainRecord(status, recordMetadata, lap, ref output))
                        break;
                }
            }
        }

        // readCache and copyReadsToTail are mutually exclusive and orthogonal to populating by RMW vs. Upsert.
        [TestCase(UseReadCache.NoReadCache, CopyReadsToTail.None, false, false)]
        [TestCase(UseReadCache.NoReadCache, CopyReadsToTail.FromStorage, true, true)]
        [TestCase(UseReadCache.ReadCache, CopyReadsToTail.None, false, true)]
        [Category("FasterKV")]
        public void ReadAtAddressSyncTests(UseReadCache urc, CopyReadsToTail copyReadsToTail, bool useRMW, bool flush)
        {
            var useReadCache = urc == UseReadCache.ReadCache;
            using var testStore = new TestStore(useReadCache, copyReadsToTail, flush);
            testStore.Populate(useRMW, useAsync: false).GetAwaiter().GetResult();
            using var session = testStore.fkv.For(new Functions()).NewSession<Functions>();

            // Two iterations to ensure no issues due to read-caching or copying to tail.
            for (int iteration = 0; iteration < 2; ++iteration)
            {
                var output = default(Output);
                var input = default(Value);
                var key = new Key(defaultKeyToScan);
                RecordMetadata recordMetadata = default;

                for (int lap = maxLap - 1; /* tested in loop */; --lap)
                {
                    var readAtAddress = recordMetadata.RecordInfo.PreviousAddress;

                    var status = session.Read(ref key, ref input, ref output, ref recordMetadata, session.functions.readFlags, serialNo: maxLap + 1);
                    if (status == Status.PENDING)
                    {
                        // This will wait for each retrieved record; not recommended for performance-critical code or when retrieving multiple records unless necessary.
                        session.CompletePendingWithOutputs(out var completedOutputs, wait: true);
                        (status, output) = TestUtils.GetSinglePendingResult(completedOutputs, out recordMetadata);
                    }

                    if (!testStore.ProcessChainRecord(status, recordMetadata, lap, ref output))
                        break;

                    if (readAtAddress >= testStore.fkv.Log.BeginAddress)
                    {
                        var saveOutput = output;
                        var saveRecordMetadata = recordMetadata;

                        status = session.ReadAtAddress(readAtAddress, ref input, ref output, session.functions.readFlags, serialNo: maxLap + 1);
                        if (status == Status.PENDING)
                        {
                            // This will wait for each retrieved record; not recommended for performance-critical code or when retrieving multiple records unless necessary.
                            session.CompletePendingWithOutputs(out var completedOutputs, wait: true);
                            (status, output) = TestUtils.GetSinglePendingResult(completedOutputs, out recordMetadata);
                        }

                        Assert.AreEqual(saveOutput, output);
                        Assert.AreEqual(saveRecordMetadata.RecordInfo, recordMetadata.RecordInfo);
                    }
                }
            }
        }

        // readCache and copyReadsToTail are mutually exclusive and orthogonal to populating by RMW vs. Upsert.
        [TestCase(UseReadCache.NoReadCache, CopyReadsToTail.None, false, false)]
        [TestCase(UseReadCache.NoReadCache, CopyReadsToTail.FromStorage, true, true)]
        [TestCase(UseReadCache.ReadCache, CopyReadsToTail.None, false, true)]
        [Category("FasterKV")]
        public async Task ReadAtAddressAsyncTests(UseReadCache urc, CopyReadsToTail copyReadsToTail, bool useRMW, bool flush)
        {
            var useReadCache = urc == UseReadCache.ReadCache;
            using var testStore = new TestStore(useReadCache, copyReadsToTail, flush);
            await testStore.Populate(useRMW, useAsync: true);
            using var session = testStore.fkv.For(new Functions()).NewSession<Functions>();

            // Two iterations to ensure no issues due to read-caching or copying to tail.
            for (int iteration = 0; iteration < 2; ++iteration)
            {
                var input = default(Value);
                var key = new Key(defaultKeyToScan);
                RecordMetadata recordMetadata = default;

                for (int lap = maxLap - 1; /* tested in loop */; --lap)
                {
                    var readAtAddress = recordMetadata.RecordInfo.PreviousAddress;

                    var readAsyncResult = await session.ReadAsync(ref key, ref input, recordMetadata.RecordInfo.PreviousAddress, session.functions.readFlags, default, serialNo: maxLap + 1);
                    var (status, output) = readAsyncResult.Complete(out recordMetadata);

                    if (!testStore.ProcessChainRecord(status, recordMetadata, lap, ref output))
                        break;

                    if (readAtAddress >= testStore.fkv.Log.BeginAddress)
                    {
                        var saveOutput = output;
                        var saveRecordMetadata = recordMetadata;

                        readAsyncResult = await session.ReadAtAddressAsync(readAtAddress, ref input, session.functions.readFlags, default, serialNo: maxLap + 1);
                        (status, output) = readAsyncResult.Complete(out recordMetadata);

                        Assert.AreEqual(saveOutput, output);
                        Assert.AreEqual(saveRecordMetadata.RecordInfo, recordMetadata.RecordInfo);
                    }
                }
            }
        }

#if false // TODOtest
        // Test is similar to others but tests the Overload where RadFlag.none is set -- probably don't need all combinations of test but doesn't hurt 
        [TestCase(UseReadCache.NoReadCache, CopyReadsToTail.None, false, false)]
        [TestCase(UseReadCache.NoReadCache, CopyReadsToTail.FromStorage, true, true)]
        [TestCase(UseReadCache.ReadCache, CopyReadsToTail.None, false, true)]
        [Category("FasterKV")]
        public async Task ReadAtAddressAsyncReadFlagsNoneTests(UseReadCache urc, CopyReadsToTail copyReadsToTail, bool useRMW, bool flush)
        {
            var useReadCache = urc == UseReadCache.ReadCache;
            using var testStore = new TestStore(useReadCache, copyReadsToTail, flush);
            await testStore.Populate(useRMW, useAsync: true);
            using var session = testStore.fkv.For(new Functions()).NewSession<Functions>();

            // Two iterations to ensure no issues due to read-caching or copying to tail.
            for (int iteration = 0; iteration < 2; ++iteration)
            {
                var input = default(Value);
                var key = new Key(defaultKeyToScan);
                RecordMetadata recordMetadata = default;

                for (int lap = maxLap - 1; /* tested in loop */; --lap)
                {
                    var readAtAddress = recordMetadata.RecordInfo.PreviousAddress;

                    var readAsyncResult = await session.ReadAsync(ref key, ref input, recordMetadata.RecordInfo.PreviousAddress, session.functions.readFlags, default, serialNo: maxLap + 1);
                    var (status, output) = readAsyncResult.Complete(out recordMetadata);

                    if (!testStore.ProcessChainRecord(status, recordMetadata, lap, ref output))
                        break;

                    if (readAtAddress >= testStore.fkv.Log.BeginAddress)
                    {
                        var saveOutput = output;
                        var saveRecordMetadata = recordMetadata;

                        readAsyncResult = await session.ReadAtAddressAsync(readAtAddress, ref input, session.functions.readFlags, default, serialNo: maxLap + 1);
                        (status, output) = readAsyncResult.Complete(out recordMetadata);

                        Assert.AreEqual(saveOutput, output);
                        Assert.AreEqual(saveRecordMetadata.RecordInfo, recordMetadata.RecordInfo);
                    }
                }
            }
        }

        // Test is similar to others but tests the Overload where RadFlag.SkipReadCache is set
        [TestCase(UseReadCache.NoReadCache, CopyReadsToTail.None, false, false)]
        [TestCase(UseReadCache.NoReadCache, CopyReadsToTail.FromStorage, true, true)]
        [TestCase(UseReadCache.ReadCache, CopyReadsToTail.None, false, true)]
        [Category("FasterKV")]
        public async Task ReadAtAddressAsyncReadFlagsSkipCacheTests(UseReadCache urc, CopyReadsToTail copyReadsToTail, bool useRMW, bool flush)
        {
            var useReadCache = urc == UseReadCache.ReadCache;
            using var testStore = new TestStore(useReadCache, copyReadsToTail, flush);
            await testStore.Populate(useRMW, useAsync: true);
            using var session = testStore.fkv.For(new Functions()).NewSession<Functions>();

            // Two iterations to ensure no issues due to read-caching or copying to tail.
            for (int iteration = 0; iteration < 2; ++iteration)
            {
                var input = default(Value);
                var key = new Key(defaultKeyToScan);
                RecordMetadata recordMetadata = default;

                for (int lap = maxLap - 1; /* tested in loop */; --lap)
                {
                    var readAtAddress = recordMetadata.RecordInfo.PreviousAddress;

                    var readAsyncResult = await session.ReadAsync(ref key, ref input, recordMetadata.RecordInfo.PreviousAddress, session.functions.readFlags, default, serialNo: maxLap + 1);
                    var (status, output) = readAsyncResult.Complete(out recordMetadata);

                    if (!testStore.ProcessChainRecord(status, recordMetadata, lap, ref output))
                        break;

                    if (readAtAddress >= testStore.fkv.Log.BeginAddress)
                    {
                        var saveOutput = output;
                        var saveRecordMetadata = recordMetadata;

                        readAsyncResult = await session.ReadAtAddressAsync(readAtAddress, ref input, ReadFlags.SkipReadCache, default, maxLap + 1);
                        (status, output) = readAsyncResult.Complete(out recordMetadata);

                        Assert.AreEqual(saveOutput, output);
                        Assert.AreEqual(saveRecordMetadata.RecordInfo, recordMetadata.RecordInfo);
                    }
                }
            }
        }
#endif

        // readCache and copyReadsToTail are mutually exclusive and orthogonal to populating by RMW vs. Upsert.
        [TestCase(UseReadCache.NoReadCache, CopyReadsToTail.None, false, false)]
        [TestCase(UseReadCache.NoReadCache, CopyReadsToTail.FromStorage, true, true)]
        [TestCase(UseReadCache.ReadCache, CopyReadsToTail.None, false, true)]
        [Category("FasterKV")]
        public void ReadNoKeySyncTests(UseReadCache urc, CopyReadsToTail copyReadsToTail, bool useRMW, bool flush)        // readCache and copyReadsToTail are mutually exclusive and orthogonal to populating by RMW vs. Upsert.
        {
            var useReadCache = urc == UseReadCache.ReadCache;
            using var testStore = new TestStore(useReadCache, copyReadsToTail, flush);
            testStore.Populate(useRMW, useAsync: false).GetAwaiter().GetResult();
            using var session = testStore.fkv.For(new Functions()).NewSession<Functions>();

            // Two iterations to ensure no issues due to read-caching or copying to tail.
            for (int iteration = 0; iteration < 2; ++iteration)
            {
                var rng = new Random(101);
                var output = default(Output);
                var input = default(Value);

                for (int ii = 0; ii < numKeys; ++ii)
                {
                    var keyOrdinal = rng.Next(numKeys);

                    var status = session.ReadAtAddress(testStore.InsertAddresses[keyOrdinal], ref input, ref output, session.functions.readFlags, serialNo: maxLap + 1);
                    if (status == Status.PENDING)
                    {
                        // This will wait for each retrieved record; not recommended for performance-critical code or when retrieving multiple records unless necessary.
                        session.CompletePendingWithOutputs(out var completedOutputs, wait: true);
                        (status, output) = TestUtils.GetSinglePendingResult(completedOutputs);
                    }

                    TestStore.ProcessNoKeyRecord(status, ref output, keyOrdinal);
                }

                testStore.Flush().AsTask().GetAwaiter().GetResult();
            }
        }

        // readCache and copyReadsToTail are mutually exclusive and orthogonal to populating by RMW vs. Upsert.
        [TestCase(UseReadCache.NoReadCache, CopyReadsToTail.None, false, false)]
        [TestCase(UseReadCache.NoReadCache, CopyReadsToTail.FromStorage, true, true)]
        [TestCase(UseReadCache.ReadCache, CopyReadsToTail.None, false, true)]
        [Category("FasterKV")]
        public async Task ReadNoKeyAsyncTests(UseReadCache urc, CopyReadsToTail copyReadsToTail, bool useRMW, bool flush)
        {
            var useReadCache = urc == UseReadCache.ReadCache;
            using var testStore = new TestStore(useReadCache, copyReadsToTail, flush);
            await testStore.Populate(useRMW, useAsync: true);
            using var session = testStore.fkv.For(new Functions()).NewSession<Functions>();

            // Two iterations to ensure no issues due to read-caching or copying to tail.
            for (int iteration = 0; iteration < 2; ++iteration)
            {
                var rng = new Random(101);
                var input = default(Value);
                RecordMetadata recordMetadata = default;

                for (int ii = 0; ii < numKeys; ++ii)
                {
                    var keyOrdinal = rng.Next(numKeys);

                    var readAsyncResult = await session.ReadAtAddressAsync(testStore.InsertAddresses[keyOrdinal], ref input, session.functions.readFlags, default, serialNo: maxLap + 1);
                    var (status, output) = readAsyncResult.Complete(out recordMetadata);

                    TestStore.ProcessNoKeyRecord(status, ref output, keyOrdinal);
                }
            }

            await testStore.Flush();
        }
    }

    [TestFixture]
    public class ReadMinAddressTests
    {
        const int numOps = 500;

        private IDevice log;
        private FasterKV<long, long> fht;
        private ClientSession<long, long, long, long, Empty, IFunctions<long, long, long, long, Empty>> session;

        [SetUp]
        public void Setup()
        {
            TestUtils.DeleteDirectory(TestUtils.MethodTestDir, wait: true);

            log = Devices.CreateLogDevice(TestUtils.MethodTestDir + "/SimpleRecoveryTest1.log", deleteOnClose: true);

            fht = new FasterKV<long, long>(128,
                logSettings: new LogSettings { LogDevice = log, MutableFraction = 0.1, MemorySizeBits = 29 }
                );

            session = fht.NewSession(new SimpleFunctions<long, long>());
        }

        [TearDown]
        public void TearDown()
        {
            session?.Dispose();
            session = null;
            fht?.Dispose();
            fht = null;
            log?.Dispose();
            log = null;

            TestUtils.DeleteDirectory(TestUtils.MethodTestDir);
        }

        [Test]
        [Category("FasterKV"), Category("Read")]
        public async ValueTask ReadMinAddressTest([Values] bool isAsync)
        {
            long minAddress = core.Constants.kInvalidAddress;
            var pivotKey = numOps / 2;
            long makeValue(long key) => key + numOps * 10;
            for (int ii = 0; ii < numOps; ii++)
            {
                if (ii == pivotKey)
                    minAddress = fht.Log.TailAddress;
                session.Upsert(ii, makeValue(ii));
            }

            // Verify the test set up correctly
            Assert.AreNotEqual(core.Constants.kInvalidAddress, minAddress);

            long input = 0;

            async ValueTask ReadMin(long key, Status expectedStatus)
            {
                Status status;
                long output = 0;
                if (isAsync)
                    (status, output) = (await session.ReadAsync(ref key, ref input, minAddress, ReadFlags.MinAddress)).Complete();
                else
                {
                    RecordMetadata recordMetadata = new(new RecordInfo { PreviousAddress = minAddress });
                    status = session.Read(ref key, ref input, ref output, ref recordMetadata, ReadFlags.MinAddress);
                    if (status == Status.PENDING)
                    {
                        Assert.IsTrue(session.CompletePendingWithOutputs(out var completedOutputs, wait: true));
                        (status, output) = TestUtils.GetSinglePendingResult(completedOutputs);
                    }
                }
                Assert.AreEqual(expectedStatus, status);
                if (status != Status.NOTFOUND)
                    Assert.AreEqual(output, makeValue(key));
            }

            async ValueTask RunTests()
            {
                // First read at the pivot, to verify that and make sure the rest of the test works
                await ReadMin(pivotKey, Status.OK);

                // Read a Key that is below the min address
                await ReadMin(pivotKey - 1, Status.NOTFOUND);

                // Read a Key that is above the min address
                await ReadMin(pivotKey + 1, Status.OK);
            }

            await RunTests();
            fht.Log.FlushAndEvict(wait: true);
            await RunTests();
        }
    }
}<|MERGE_RESOLUTION|>--- conflicted
+++ resolved
@@ -95,27 +95,19 @@
             }
 
             // Return false to force a chain of values.
-            public override bool ConcurrentWriter(ref Key key, ref Value input, ref Value src, ref Value dst, ref Output output, ref RecordInfo recordInfo, 
-                    ref int usedValueLength, int fullValueLength, long address) => false;
-
-            public override bool InPlaceUpdater(ref Key key, ref Value input, ref Value value, ref Output output, ref RecordInfo recordInfo,
-                    ref int usedValueLength, int fullValueLength, long address) => false;
+            public override bool ConcurrentWriter(ref Key key, ref Value input, ref Value src, ref Value dst, ref Output output, ref RecordInfo recordInfo, ref UpdateInfo updateInfo, long address) => false;
+
+            public override bool InPlaceUpdater(ref Key key, ref Value input, ref Value value, ref Output output, ref RecordInfo recordInfo, ref UpdateInfo updateInfo, long address) => false;
 
             // Record addresses
-<<<<<<< HEAD
-            public override bool SingleWriter(ref Key key, ref Value input, ref Value src, ref Value dst, ref Output output, ref RecordInfo recordInfo,
-                    ref int usedValueLength, int fullValueLength, long address)
-=======
-            public override void SingleWriter(ref Key key, ref Value input, ref Value src, ref Value dst, ref Output output, ref RecordInfo recordInfo, long address, WriteReason reason)
->>>>>>> f2c025d4
+            public override bool SingleWriter(ref Key key, ref Value input, ref Value src, ref Value dst, ref Output output, ref RecordInfo recordInfo, ref UpdateInfo updateInfo, long address, WriteReason reason)
             {
                 dst = src;
                 this.lastWriteAddress = address;
                 return true;
             }
 
-            public override bool InitialUpdater(ref Key key, ref Value input, ref Value value, ref Output output, ref RecordInfo recordInfo,
-                    ref int usedValueLength, int fullValueLength, long address)
+            public override bool InitialUpdater(ref Key key, ref Value input, ref Value value, ref Output output, ref RecordInfo recordInfo, ref UpdateInfo updateInfo, long address)
             {
                 this.lastWriteAddress = address;
                 output.address = address;
@@ -123,7 +115,7 @@
                 return true;
             }
 
-            public override bool CopyUpdater(ref Key key, ref Value input, ref Value oldValue, ref Value newValue, ref Output output, ref RecordInfo recordInfo, ref int usedValueLength, int fullValueLength, long address)
+            public override bool CopyUpdater(ref Key key, ref Value input, ref Value oldValue, ref Value newValue, ref Output output, ref RecordInfo recordInfo, ref UpdateInfo updateInfo, long address)
             {
                 this.lastWriteAddress = address;
                 output.address = address;
