--- conflicted
+++ resolved
@@ -1112,7 +1112,6 @@
             public void CopyUpdater(ref Key key, ref Input input, ref Value oldValue, ref Value newValue, ref Output output, ref RecordInfo recordInfo, long address) 
                 => _clientSession.functions.CopyUpdater(ref key, ref input, ref oldValue, ref newValue, ref output);
 
-<<<<<<< HEAD
             [MethodImpl(MethodImplOptions.AggressiveInlining)]
             public bool PostCopyUpdater(ref Key key, ref Input input, ref Value value, ref Output output, ref RecordInfo recordInfo, long address)
                 => !this.SupportsLocking
@@ -1148,13 +1147,6 @@
             {
                 return _clientSession.variableLengthStruct.GetInitialLength(ref input);
             }
-=======
-            public void DeleteCompletionCallback(ref Key key, Context ctx) 
-                => _clientSession.functions.DeleteCompletionCallback(ref key, ctx);
-
-            public int GetInitialLength(ref Input input) 
-                => _clientSession.variableLengthStruct.GetInitialLength(ref input);
->>>>>>> 51d3f0fa
 
             public int GetLength(ref Value t, ref Input input) 
                 => _clientSession.variableLengthStruct.GetLength(ref t, ref input);
