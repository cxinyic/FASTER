﻿// Copyright (c) Microsoft Corporation. All rights reserved.
// Licensed under the MIT license.

using System;

#pragma warning disable CS1591 // Missing XML comment for publicly visible type or member

namespace FASTER.core
{
    /// <summary>
    /// Lightweight iterator for memory page (copied to buffer).
    /// Can be used outside epoch protection.
    /// </summary>
    /// <typeparam name="Key"></typeparam>
    /// <typeparam name="Value"></typeparam>
    class MemoryPageScanIterator<Key, Value> : IFasterScanIterator<Key, Value>
    {
        readonly Record<Key, Value>[] page;
<<<<<<< HEAD
        readonly int start, end;
=======
        readonly long pageStartAddress;
        readonly int recordSize;
        readonly int end;
>>>>>>> 728c5b69
        int offset;
        

        public MemoryPageScanIterator(Record<Key, Value>[] page, int start, int end, long pageStartAddress, int recordSize)
        {
            this.page = new Record<Key, Value>[page.Length];
            Array.Copy(page, start, this.page, start, end - start);
            offset = start - 1;
            this.start = start;
            this.end = end;
            this.pageStartAddress = pageStartAddress;
            this.recordSize = recordSize;
        }

        public long CurrentAddress => pageStartAddress + offset * recordSize;

        public long NextAddress => pageStartAddress + (offset + 1) * recordSize;

        public long BeginAddress => start;

        public long EndAddress => end;

        public void Dispose()
        {
        }

        public ref Key GetKey()
        {
            return ref page[offset].key;
        }

        public bool GetNext(out RecordInfo recordInfo)
        {
            while (true)
            {
                offset++;
                if (offset >= end)
                {
                    recordInfo = default;
                    return false;
                }
                if (!page[offset].info.Invalid)
                    break;
            }

            recordInfo = page[offset].info;
            return true;
        }

        public bool GetNext(out RecordInfo recordInfo, out Key key, out Value value)
        {
            var r = GetNext(out recordInfo);
            if (r)
            {
                key = page[offset].key;
                value = page[offset].value;
            }
            else
            {
                key = default;
                value = default;
            }
            return r;
        }

        public ref Value GetValue()
        {
            return ref page[offset].value;
        }
    }
}<|MERGE_RESOLUTION|>--- conflicted
+++ resolved
@@ -16,13 +16,9 @@
     class MemoryPageScanIterator<Key, Value> : IFasterScanIterator<Key, Value>
     {
         readonly Record<Key, Value>[] page;
-<<<<<<< HEAD
-        readonly int start, end;
-=======
         readonly long pageStartAddress;
         readonly int recordSize;
-        readonly int end;
->>>>>>> 728c5b69
+        readonly int start, end;
         int offset;
         
 
