﻿<Project Sdk="Microsoft.NET.Sdk">

  <PropertyGroup>
    <TargetFrameworks>netstandard2.0;net46</TargetFrameworks>
    <Platforms>AnyCPU;x64</Platforms>
    <LangVersion>preview</LangVersion>
  </PropertyGroup>

  <PropertyGroup>
    <AllowUnsafeBlocks>true</AllowUnsafeBlocks>
    <RootNamespace>FASTER.core</RootNamespace>
    <AssemblyName>FASTER.core</AssemblyName>
    <ErrorReport>prompt</ErrorReport>
    <SignAssembly>true</SignAssembly>
    <ApplicationIcon />
    <OutputType>Library</OutputType>
    <StartupObject />
    <AssemblyOriginatorKeyFile>../../FASTER.snk</AssemblyOriginatorKeyFile>
    <DelaySign>false</DelaySign>
    <DocumentationFile>bin\$(Platform)\$(Configuration)\$(TargetFramework)\$(AssemblyName).xml</DocumentationFile>
  </PropertyGroup>

  <PropertyGroup Condition="'$(Configuration)' == 'Debug'">
    <DefineConstants>TRACE;DEBUG</DefineConstants>
    <DebugType>full</DebugType>
    <OutputPath>bin\$(Platform)\Debug\</OutputPath>
  </PropertyGroup>
  <PropertyGroup Condition="'$(Configuration)' == 'Release'">
    <DefineConstants>TRACE</DefineConstants>
    <DebugType>pdbonly</DebugType>
    <Optimize>true</Optimize>
    <OutputPath>bin\$(Platform)\Release\</OutputPath>
  </PropertyGroup>
  <PropertyGroup Condition="'$(TargetFramework)'!='net46'">
    <DefineConstants>$(DefineConstants);DOTNETCORE</DefineConstants>
  </PropertyGroup>

  <ItemGroup>
    <PackageReference Include="System.Memory" Version="4.5.3" />
<<<<<<< HEAD
    <PackageReference Include="System.Runtime.CompilerServices.Unsafe" Version="4.5.2" />
    <PackageReference Include="System.Threading.Tasks.Extensions" Version="4.5.3" />
=======
    <PackageReference Include="System.Runtime.CompilerServices.Unsafe" Version="4.6.0" />
    <PackageReference Include="System.Threading.Tasks.Extensions" Version="4.5.3" />
    <PackageReference Include="System.ValueTuple" Version="4.5.0" />
  </ItemGroup>

  <ItemGroup Condition="'$(TargetFramework)' == 'netstandard2.0'">
    <PackageReference Include="System.Interactive.Async">
      <Version>4.0.0</Version>
    </PackageReference>
>>>>>>> a4c21f38
  </ItemGroup>
</Project><|MERGE_RESOLUTION|>--- conflicted
+++ resolved
@@ -37,10 +37,6 @@
 
   <ItemGroup>
     <PackageReference Include="System.Memory" Version="4.5.3" />
-<<<<<<< HEAD
-    <PackageReference Include="System.Runtime.CompilerServices.Unsafe" Version="4.5.2" />
-    <PackageReference Include="System.Threading.Tasks.Extensions" Version="4.5.3" />
-=======
     <PackageReference Include="System.Runtime.CompilerServices.Unsafe" Version="4.6.0" />
     <PackageReference Include="System.Threading.Tasks.Extensions" Version="4.5.3" />
     <PackageReference Include="System.ValueTuple" Version="4.5.0" />
@@ -50,6 +46,5 @@
     <PackageReference Include="System.Interactive.Async">
       <Version>4.0.0</Version>
     </PackageReference>
->>>>>>> a4c21f38
   </ItemGroup>
 </Project>