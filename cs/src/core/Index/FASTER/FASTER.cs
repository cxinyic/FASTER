﻿// Copyright (c) Microsoft Corporation. All rights reserved.
// Licensed under the MIT license.

using System;
using System.Collections.Concurrent;
using System.Collections.Generic;
using System.Diagnostics;
using System.IO;
using System.Linq;
using System.Runtime.CompilerServices;
using System.Threading;
using System.Threading.Tasks;

namespace FASTER.core
{
    public partial class FasterKV<Key, Value> : FasterBase,
        IFasterKV<Key, Value>
    {
        internal readonly AllocatorBase<Key, Value> hlog;
        internal readonly AllocatorBase<Key, Value> readcache;

        /// <summary>
        /// Compares two keys
        /// </summary>
        internal readonly IFasterEqualityComparer<Key> comparer;

        internal readonly bool UseReadCache;
        private readonly CopyReadsToTail CopyReadsToTail;
        internal readonly int sectorSize;
        internal readonly bool WriteDefaultOnDelete;

        /// <summary>
        /// Number of active entries in hash index (does not correspond to total records, due to hash collisions)
        /// </summary>
        public long EntryCount => GetEntryCount();

        /// <summary>
        /// Size of index in #cache lines (64 bytes each)
        /// </summary>
        public long IndexSize => state[resizeInfo.version].size;

        /// <summary>
        /// Number of overflow buckets in use (64 bytes each)
        /// </summary>
        public long OverflowBucketCount => overflowBucketsAllocator.GetMaxValidAddress();

        /// <summary>
        /// Comparer used by FASTER
        /// </summary>
        public IFasterEqualityComparer<Key> Comparer => comparer;

        /// <summary>
        /// Hybrid log used by this FASTER instance
        /// </summary>
        public LogAccessor<Key, Value> Log { get; }

        /// <summary>
        /// Read cache used by this FASTER instance
        /// </summary>
        public LogAccessor<Key, Value> ReadCache { get; }

        ConcurrentDictionary<int, (string, CommitPoint)> _recoveredSessions;
        ConcurrentDictionary<string, int> _recoveredSessionNameMap;
        int maxSessionID;

        internal readonly bool DisableLocking;
        internal readonly LockTable<Key> LockTable;
        internal long NumActiveLockingSessions = 0;

        internal void IncrementNumLockingSessions()
        {
            _hybridLogCheckpoint.info.manualLockingActive = true;
            Interlocked.Increment(ref this.NumActiveLockingSessions);
        }
        internal void DecrementNumLockingSessions() => Interlocked.Decrement(ref this.NumActiveLockingSessions);

        internal bool EnableFreeRecordPool => freeRecordPool is not null;
        internal bool FreeRecordPoolHasRecords => EnableFreeRecordPool && freeRecordPool.HasRecords;
        private FreeRecordPool freeRecordPool;
        internal FreeRecordPool SwapFreeRecordPool(FreeRecordPool pool)
        {
            var temp = this.freeRecordPool;
            this.freeRecordPool = pool;
            return temp;
        }
        internal FreeRecordPool FreeRecordPool => this.freeRecordPool;

        /// <summary>
        /// Create FasterKV instance
        /// </summary>
        /// <param name="fasterKVConfig">Config settings</param>
        public FasterKV(FasterKVSettings<Key, Value> fasterKVConfig) :
            this(
                fasterKVConfig.GetIndexSizeCacheLines(), fasterKVConfig.GetLogSettings(),
                fasterKVConfig.GetCheckpointSettings(), fasterKVConfig.GetSerializerSettings(),
                fasterKVConfig.EqualityComparer, fasterKVConfig.GetVariableLengthStructSettings(),
                fasterKVConfig.TryRecoverLatest, fasterKVConfig.DisableLocking, fasterKVConfig.MaxFreeRecordsInBin)
        {
        }

        /// <summary>
        /// Create FasterKV instance
        /// </summary>
        /// <param name="size">Size of core index (#cache lines)</param>
        /// <param name="logSettings">Log settings</param>
        /// <param name="checkpointSettings">Checkpoint settings</param>
        /// <param name="serializerSettings">Serializer settings</param>
        /// <param name="comparer">FASTER equality comparer for key</param>
        /// <param name="variableLengthStructSettings"></param>
        /// <param name="tryRecoverLatest">Try to recover from latest checkpoint, if any</param>
        /// <param name="disableLocking">Whether FASTER takes read and write locks on records</param>
        /// <param name="maxFreeRecordsInBin">The number of free records in the free-record pool (in addition to any in the hash chains).
        ///     If non-zero, we will revivify and reuse Tombstoned records encountered in the mutable region during Updates.</param>
        public FasterKV(long size, LogSettings logSettings,
            CheckpointSettings checkpointSettings = null, SerializerSettings<Key, Value> serializerSettings = null,
            IFasterEqualityComparer<Key> comparer = null,
            VariableLengthStructSettings<Key, Value> variableLengthStructSettings = null, bool tryRecoverLatest = false, bool disableLocking = false,
            int maxFreeRecordsInBin = 0)
        {
            if (comparer != null)
                this.comparer = comparer;
            else
            {
                if (typeof(IFasterEqualityComparer<Key>).IsAssignableFrom(typeof(Key)))
                {
                    if (default(Key) is not null)
                    {
                        this.comparer = default(Key) as IFasterEqualityComparer<Key>;
                    }
                    else if (typeof(Key).GetConstructor(Type.EmptyTypes) != null)
                    {
                        this.comparer = Activator.CreateInstance(typeof(Key)) as IFasterEqualityComparer<Key>;
                    }
                }
                else
                {
                    this.comparer = FasterEqualityComparer.Get<Key>();
                }
            }

            this.DisableLocking = disableLocking;
            if (maxFreeRecordsInBin > 0 && DisableLocking)
                throw new FasterException("Cross-key record reuse requires DisableLocking to be false");

            if (checkpointSettings is null)
                checkpointSettings = new CheckpointSettings();

            if (checkpointSettings.CheckpointDir != null && checkpointSettings.CheckpointManager != null)
                Trace.TraceInformation("CheckpointManager and CheckpointDir specified, ignoring CheckpointDir");

            checkpointManager = checkpointSettings.CheckpointManager ??
                new DeviceLogCommitCheckpointManager
                (new LocalStorageNamedDeviceFactory(),
                    new DefaultCheckpointNamingScheme(
                        new DirectoryInfo(checkpointSettings.CheckpointDir ?? ".").FullName), removeOutdated: checkpointSettings.RemoveOutdated);

            if (checkpointSettings.CheckpointManager is null)
                disposeCheckpointManager = true;

            CopyReadsToTail = logSettings.CopyReadsToTail;

            if (logSettings.ReadCacheSettings is not null)
            {
                CopyReadsToTail = CopyReadsToTail.None;
                UseReadCache = true;
            }

            UpdateVarLen(ref variableLengthStructSettings);

            IVariableLengthStruct<Key> keyLen = null;

            if ((!Utility.IsBlittable<Key>() && variableLengthStructSettings?.keyLength is null) ||
                (!Utility.IsBlittable<Value>() && variableLengthStructSettings?.valueLength is null))
            {
                WriteDefaultOnDelete = true;

                hlog = new GenericAllocator<Key, Value>(logSettings, serializerSettings, this.comparer, null, epoch);
                Log = new LogAccessor<Key, Value>(this, hlog);
                if (UseReadCache)
                {
                    readcache = new GenericAllocator<Key, Value>(
                        new LogSettings
                        {
                            LogDevice = new NullDevice(),
                            ObjectLogDevice = new NullDevice(),
                            PageSizeBits = logSettings.ReadCacheSettings.PageSizeBits,
                            MemorySizeBits = logSettings.ReadCacheSettings.MemorySizeBits,
                            SegmentSizeBits = logSettings.ReadCacheSettings.MemorySizeBits,
                            MutableFraction = 1 - logSettings.ReadCacheSettings.SecondChanceFraction
                        }, serializerSettings, this.comparer, ReadCacheEvict, epoch);
                    readcache.Initialize();
                    ReadCache = new LogAccessor<Key, Value>(this, readcache);
                }
            }
            else if (variableLengthStructSettings != null)
            {
                keyLen = variableLengthStructSettings.keyLength;
                hlog = new VariableLengthBlittableAllocator<Key, Value>(logSettings, variableLengthStructSettings,
                    this.comparer, null, epoch);
                Log = new LogAccessor<Key, Value>(this, hlog);
                if (UseReadCache)
                {
                    readcache = new VariableLengthBlittableAllocator<Key, Value>(
                        new LogSettings
                        {
                            LogDevice = new NullDevice(),
                            PageSizeBits = logSettings.ReadCacheSettings.PageSizeBits,
                            MemorySizeBits = logSettings.ReadCacheSettings.MemorySizeBits,
                            SegmentSizeBits = logSettings.ReadCacheSettings.MemorySizeBits,
                            MutableFraction = 1 - logSettings.ReadCacheSettings.SecondChanceFraction
                        }, variableLengthStructSettings, this.comparer, ReadCacheEvict, epoch);
                    readcache.Initialize();
                    ReadCache = new LogAccessor<Key, Value>(this, readcache);
                }
            }
            else
            {
                hlog = new BlittableAllocator<Key, Value>(logSettings, this.comparer, null, epoch);
                Log = new LogAccessor<Key, Value>(this, hlog);
                if (UseReadCache)
                {
                    readcache = new BlittableAllocator<Key, Value>(
                        new LogSettings
                        {
                            LogDevice = new NullDevice(),
                            PageSizeBits = logSettings.ReadCacheSettings.PageSizeBits,
                            MemorySizeBits = logSettings.ReadCacheSettings.MemorySizeBits,
                            SegmentSizeBits = logSettings.ReadCacheSettings.MemorySizeBits,
                            MutableFraction = 1 - logSettings.ReadCacheSettings.SecondChanceFraction
                        }, this.comparer, ReadCacheEvict, epoch);
                    readcache.Initialize();
                    ReadCache = new LogAccessor<Key, Value>(this, readcache);
                }
            }

            hlog.Initialize();
            hlog.OnLockEvictionObserver = new LockEvictionObserver<Key, Value>(this);

            sectorSize = (int)logSettings.LogDevice.SectorSize;
            Initialize(size, sectorSize);

            this.LockTable = new LockTable<Key>(keyLen, this.comparer, keyLen is null ? null : hlog.bufferPool);
            this.InitializeRevivification(variableLengthStructSettings?.valueLength, maxFreeRecordsInBin, fixedRecordLength: keyLen is null);

            systemState = SystemState.Make(Phase.REST, 1);

            if (tryRecoverLatest)
            {
                try
                {
                    Recover();
                }
                catch { }
            }
        }

        /// <summary>
        /// Initiate full checkpoint
        /// </summary>
        /// <param name="token">Checkpoint token</param>
        /// <param name="checkpointType">Checkpoint type</param>
        /// <param name="targetVersion">
        /// intended version number of the next version. Checkpoint will not execute if supplied version is not larger
        /// than current version. Actual new version may have version number greater than supplied number. If the supplied
        /// number is -1, checkpoint will unconditionally create a new version. 
        /// </param>
        /// <returns>
        /// Whether we successfully initiated the checkpoint (initiation may
        /// fail if we are already taking a checkpoint or performing some other
        /// operation such as growing the index). Use CompleteCheckpointAsync to wait completion.
        /// </returns>
        public bool TryInitiateFullCheckpoint(out Guid token, CheckpointType checkpointType, long targetVersion = -1)
        {
            ISynchronizationTask backend;
            if (checkpointType == CheckpointType.FoldOver)
                backend = new FoldOverCheckpointTask();
            else if (checkpointType == CheckpointType.Snapshot)
                backend = new SnapshotCheckpointTask();
            else
                throw new FasterException("Unsupported full checkpoint type");

            var result = StartStateMachine(new FullCheckpointStateMachine(backend, targetVersion));
            if (result)
                token = _hybridLogCheckpointToken;
            else
                token = default;
            return result;
        }

        /// <summary>
        /// Take full (index + log) checkpoint
        /// </summary>
        /// <param name="checkpointType">Checkpoint type</param>
        /// <param name="cancellationToken">Cancellation token</param>
        /// <param name="targetVersion">
        /// intended version number of the next version. Checkpoint will not execute if supplied version is not larger
        /// than current version. Actual new version may have version number greater than supplied number. If the supplied
        /// number is -1, checkpoint will unconditionally create a new version. 
        /// </param>
        /// <returns>
        /// (bool success, Guid token)
        /// success: Whether we successfully initiated the checkpoint (initiation may
        /// fail if we are already taking a checkpoint or performing some other
        /// operation such as growing the index).
        /// token: Token for taken checkpoint
        /// Await task to complete checkpoint, if initiated successfully
        /// </returns>
        public async ValueTask<(bool success, Guid token)> TakeFullCheckpointAsync(CheckpointType checkpointType,
            CancellationToken cancellationToken = default, long targetVersion = -1)
        {
            var success = TryInitiateFullCheckpoint(out Guid token, checkpointType, targetVersion);

            if (success)
                await CompleteCheckpointAsync(cancellationToken).ConfigureAwait(false);

            return (success, token);
        }

        /// <summary>
        /// Initiate index-only checkpoint
        /// </summary>
        /// <param name="token">Checkpoint token</param>
        /// <returns>Whether we could initiate the checkpoint. Use CompleteCheckpointAsync to wait completion.</returns>
        public bool TryInitiateIndexCheckpoint(out Guid token)
        {
            var result = StartStateMachine(new IndexSnapshotStateMachine());
            token = _indexCheckpointToken;
            return result;
        }

        /// <summary>
        /// Take index-only checkpoint
        /// </summary>
        /// <param name="cancellationToken">Cancellation token</param>
        /// <returns>
        /// (bool success, Guid token)
        /// success: Whether we successfully initiated the checkpoint (initiation may
        /// fail if we are already taking a checkpoint or performing some other
        /// operation such as growing the index).
        /// token: Token for taken checkpoint
        /// Await task to complete checkpoint, if initiated successfully
        /// </returns>
        public async ValueTask<(bool success, Guid token)> TakeIndexCheckpointAsync(CancellationToken cancellationToken = default)
        {
            var success = TryInitiateIndexCheckpoint(out Guid token);

            if (success)
                await CompleteCheckpointAsync(cancellationToken).ConfigureAwait(false);

            return (success, token);
        }

        /// <summary>
        /// Initiate log-only checkpoint
        /// </summary>
        /// <param name="token">Checkpoint token</param>
        /// <param name="checkpointType">Checkpoint type</param>
        /// <param name="tryIncremental">For snapshot, try to store as incremental delta over last snapshot</param>
        /// <param name="targetVersion">
        /// intended version number of the next version. Checkpoint will not execute if supplied version is not larger
        /// than current version. Actual new version may have version number greater than supplied number. If the supplied
        /// number is -1, checkpoint will unconditionally create a new version. 
        /// </param>
        /// <returns>Whether we could initiate the checkpoint. Use CompleteCheckpointAsync to wait completion.</returns>
        public bool TryInitiateHybridLogCheckpoint(out Guid token, CheckpointType checkpointType, bool tryIncremental = false,
            long targetVersion = -1)
        {
            ISynchronizationTask backend;
            if (checkpointType == CheckpointType.FoldOver)
                backend = new FoldOverCheckpointTask();
            else if (checkpointType == CheckpointType.Snapshot)
            {
                if (tryIncremental && _lastSnapshotCheckpoint.info.guid != default && _lastSnapshotCheckpoint.info.finalLogicalAddress > hlog.FlushedUntilAddress)
                    backend = new IncrementalSnapshotCheckpointTask();
                else
                    backend = new SnapshotCheckpointTask();
            }
            else
                throw new FasterException("Unsupported checkpoint type");

            var result = StartStateMachine(new HybridLogCheckpointStateMachine(backend, targetVersion));
            token = _hybridLogCheckpointToken;
            return result;
        }

        /// <summary>
        /// Take log-only checkpoint
        /// </summary>
        /// <param name="checkpointType">Checkpoint type</param>
        /// <param name="tryIncremental">For snapshot, try to store as incremental delta over last snapshot</param>
        /// <param name="cancellationToken">Cancellation token</param>
        /// <param name="targetVersion">
        /// intended version number of the next version. Checkpoint will not execute if supplied version is not larger
        /// than current version. Actual new version may have version number greater than supplied number. If the supplied
        /// number is -1, checkpoint will unconditionally create a new version. 
        /// </param>
        /// <returns>
        /// (bool success, Guid token)
        /// success: Whether we successfully initiated the checkpoint (initiation may
        /// fail if we are already taking a checkpoint or performing some other
        /// operation such as growing the index).
        /// token: Token for taken checkpoint
        /// Await task to complete checkpoint, if initiated successfully
        /// </returns>
        public async ValueTask<(bool success, Guid token)> TakeHybridLogCheckpointAsync(CheckpointType checkpointType,
            bool tryIncremental = false, CancellationToken cancellationToken = default, long targetVersion = -1)
        {
            var success = TryInitiateHybridLogCheckpoint(out Guid token, checkpointType, tryIncremental, targetVersion);

            if (success)
                await CompleteCheckpointAsync(cancellationToken).ConfigureAwait(false);

            return (success, token);
        }

        /// <summary>
        /// Recover from the latest valid checkpoint (blocking operation)
        /// </summary>
        /// <param name="numPagesToPreload">Number of pages to preload into memory (beyond what needs to be read for recovery)</param>
        /// <param name="undoNextVersion">Whether records with versions beyond checkpoint version need to be undone (and invalidated on log)</param>
        /// <param name="recoverTo"> specific version requested or -1 for latest version. FASTER will recover to the largest version number checkpointed that's smaller than the required version. </param>
        /// <returns>Version we actually recovered to</returns>
        public long Recover(int numPagesToPreload = -1, bool undoNextVersion = true, long recoverTo = -1)
        {
            FindRecoveryInfo(recoverTo, out var recoveredHlcInfo, out var recoveredIcInfo);
            return InternalRecover(recoveredIcInfo, recoveredHlcInfo, numPagesToPreload, undoNextVersion, recoverTo);
        }

        /// <summary>
        /// Asynchronously recover from the latest valid checkpoint (blocking operation)
        /// </summary>
        /// <param name="numPagesToPreload">Number of pages to preload into memory (beyond what needs to be read for recovery)</param>
        /// <param name="undoNextVersion">Whether records with versions beyond checkpoint version need to be undone (and invalidated on log)</param>
        /// <param name="recoverTo"> specific version requested or -1 for latest version. FASTER will recover to the largest version number checkpointed that's smaller than the required version.</param>
        /// <param name="cancellationToken">Cancellation token</param>
        /// <returns>Version we actually recovered to</returns>
        public ValueTask<long> RecoverAsync(int numPagesToPreload = -1, bool undoNextVersion = true, long recoverTo = -1,
            CancellationToken cancellationToken = default)
        {
            FindRecoveryInfo(recoverTo, out var recoveredHlcInfo, out var recoveredIcInfo);
            return InternalRecoverAsync(recoveredIcInfo, recoveredHlcInfo, numPagesToPreload, undoNextVersion, recoverTo, cancellationToken);
        }

        /// <summary>
        /// Recover from specific token (blocking operation)
        /// </summary>
        /// <param name="fullCheckpointToken">Token</param>
        /// <param name="numPagesToPreload">Number of pages to preload into memory after recovery</param>
        /// <param name="undoNextVersion">Whether records with versions beyond checkpoint version need to be undone (and invalidated on log)</param>
        /// <returns>Version we actually recovered to</returns>
        public long Recover(Guid fullCheckpointToken, int numPagesToPreload = -1, bool undoNextVersion = true)
        {
            return InternalRecover(fullCheckpointToken, fullCheckpointToken, numPagesToPreload, undoNextVersion, -1);
        }

        /// <summary>
        /// Asynchronously recover from specific token (blocking operation)
        /// </summary>
        /// <param name="fullCheckpointToken">Token</param>
        /// <param name="numPagesToPreload">Number of pages to preload into memory after recovery</param>
        /// <param name="undoNextVersion">Whether records with versions beyond checkpoint version need to be undone (and invalidated on log)</param>
        /// <param name="cancellationToken">Cancellation token</param>
        /// <returns>Version we actually recovered to</returns>
        public ValueTask<long> RecoverAsync(Guid fullCheckpointToken, int numPagesToPreload = -1, bool undoNextVersion = true, CancellationToken cancellationToken = default)
            => InternalRecoverAsync(fullCheckpointToken, fullCheckpointToken, numPagesToPreload, undoNextVersion, -1, cancellationToken);

        /// <summary>
        /// Recover from specific index and log token (blocking operation)
        /// </summary>
        /// <param name="indexCheckpointToken"></param>
        /// <param name="hybridLogCheckpointToken"></param>
        /// <param name="numPagesToPreload">Number of pages to preload into memory after recovery</param>
        /// <param name="undoNextVersion">Whether records with versions beyond checkpoint version need to be undone (and invalidated on log)</param>
        /// <returns>Version we actually recovered to</returns>
        public long Recover(Guid indexCheckpointToken, Guid hybridLogCheckpointToken, int numPagesToPreload = -1, bool undoNextVersion = true)
        {
            return InternalRecover(indexCheckpointToken, hybridLogCheckpointToken, numPagesToPreload, undoNextVersion, -1);
        }

        /// <summary>
        /// Enumerate all currently recoverable sessions
        /// </summary>
        public IEnumerable<(int, string, CommitPoint)> RecoverableSessions
        {
            get
            {
                if (_recoveredSessions != null)
                {
                    foreach (var kvp in _recoveredSessions)
                    {
                        yield return (kvp.Key, kvp.Value.Item1, kvp.Value.Item2);
                    }
                }
            }
        }

        /// <summary>
        /// Dispose recoverable session with given ID, use RecoverableSessions to get recoverable session details
        /// </summary>
        /// <param name="sessionID"></param>
        public void DisposeRecoverableSession(int sessionID)
        {
            if (_recoveredSessions != null && _recoveredSessions.TryRemove(sessionID, out var entry))
            {
                if (entry.Item1 != null)
                    _recoveredSessionNameMap.TryRemove(entry.Item1, out _);
            }
        }

        /// <summary>
        /// Dispose (all) recoverable sessions
        /// </summary>
        public void DisposeRecoverableSessions()
        {
            _recoveredSessions = null;
            _recoveredSessionNameMap = null;
        }

        /// <summary>
        /// Asynchronously recover from specific index and log token (blocking operation)
        /// </summary>
        /// <param name="indexCheckpointToken"></param>
        /// <param name="hybridLogCheckpointToken"></param>
        /// <param name="numPagesToPreload">Number of pages to preload into memory after recovery</param>
        /// <param name="undoNextVersion">Whether records with versions beyond checkpoint version need to be undone (and invalidated on log)</param>
        /// <param name="cancellationToken">Cancellation token</param>
        /// <returns>Version we actually recovered to</returns>
<<<<<<< HEAD
        public ValueTask<long> RecoverAsync(Guid indexCheckpointToken, Guid hybridLogCheckpointToken, int numPagesToPreload = -1, bool undoNextVersion = true, CancellationToken cancellationToken = default)
=======
        public ValueTask<long> RecoverAsync(Guid indexCheckpointToken, Guid hybridLogCheckpointToken, int numPagesToPreload = -1, bool undoNextVersion = true, CancellationToken cancellationToken = default) 
>>>>>>> 6e939214
            => InternalRecoverAsync(indexCheckpointToken, hybridLogCheckpointToken, numPagesToPreload, undoNextVersion, -1, cancellationToken);

        /// <summary>
        /// Wait for ongoing checkpoint to complete
        /// </summary>
        /// <returns></returns>
        public async ValueTask CompleteCheckpointAsync(CancellationToken token = default)
        {
            if (LightEpoch.AnyInstanceProtected())
                throw new FasterException("Cannot use CompleteCheckpointAsync when using non-async sessions");

            token.ThrowIfCancellationRequested();

            while (true)
            {
                var systemState = this.systemState;
                if (systemState.Phase == Phase.REST || systemState.Phase == Phase.PREPARE_GROW ||
                    systemState.Phase == Phase.IN_PROGRESS_GROW)
                    return;

                List<ValueTask> valueTasks = new();

                try
                {
                    epoch.Resume();
                    ThreadStateMachineStep<Empty, Empty, Empty, NullFasterSession>(null, NullFasterSession.Instance, valueTasks, token);
                }
                catch (Exception)
                {
                    this._indexCheckpoint.Reset();
                    this._hybridLogCheckpoint.Dispose();
                    throw;
                }
                finally
                {
                    epoch.Suspend();
                }

                if (valueTasks.Count == 0)
                    continue; // we need to re-check loop, so we return only when we are at REST

                foreach (var task in valueTasks)
                {
                    if (!task.IsCompleted)
                        await task.ConfigureAwait(false);
                }
            }
        }

        [MethodImpl(MethodImplOptions.AggressiveInlining)]
        internal Status ContextRead<Input, Output, Context, FasterSession>(ref Key key, ref Input input, ref Output output, Context context, FasterSession fasterSession, long serialNo,
                FasterExecutionContext<Input, Output, Context> sessionCtx)
            where FasterSession : IFasterSession<Key, Value, Input, Output, Context>
        {
            var pcontext = default(PendingContext<Input, Output, Context>);
            OperationStatus internalStatus;
            do 
                internalStatus = InternalRead(ref key, ref input, ref output, Constants.kInvalidAddress, ref context, ref pcontext, fasterSession, sessionCtx, serialNo);
            while (internalStatus == OperationStatus.RETRY_NOW);

            Status status;
            if (internalStatus == OperationStatus.SUCCESS || internalStatus == OperationStatus.NOTFOUND)
            {
                status = (Status)internalStatus;
            }
            else
            {
                status = HandleOperationStatus(sessionCtx, sessionCtx, ref pcontext, fasterSession, internalStatus, false, out _);
            }

            Debug.Assert(serialNo >= sessionCtx.serialNum, "Operation serial numbers must be non-decreasing");
            sessionCtx.serialNum = serialNo;
            return status;
        }

        [MethodImpl(MethodImplOptions.AggressiveInlining)]
        internal Status ContextRead<Input, Output, Context, FasterSession>(ref Key key, ref Input input, ref Output output, ref RecordMetadata recordMetadata, ReadFlags readFlags, Context context,
                FasterSession fasterSession, long serialNo, FasterExecutionContext<Input, Output, Context> sessionCtx)
            where FasterSession : IFasterSession<Key, Value, Input, Output, Context>
        {
            var pcontext = default(PendingContext<Input, Output, Context>);
            pcontext.SetOperationFlags(readFlags, recordMetadata.RecordInfo.PreviousAddress);
            OperationStatus internalStatus;
            do
                internalStatus = InternalRead(ref key, ref input, ref output, recordMetadata.RecordInfo.PreviousAddress, ref context, ref pcontext, fasterSession, sessionCtx, serialNo);
            while (internalStatus == OperationStatus.RETRY_NOW);

            Status status;
            if (internalStatus == OperationStatus.SUCCESS || internalStatus == OperationStatus.NOTFOUND)
            {
                recordMetadata = new(pcontext.recordInfo, pcontext.logicalAddress);
                status = (Status)internalStatus;
            }
            else
            {
                recordMetadata = default;
                status = HandleOperationStatus(sessionCtx, sessionCtx, ref pcontext, fasterSession, internalStatus, false, out _);
            }

            Debug.Assert(serialNo >= sessionCtx.serialNum, "Operation serial numbers must be non-decreasing");
            sessionCtx.serialNum = serialNo;
            return status;
        }

        [MethodImpl(MethodImplOptions.AggressiveInlining)]
        internal Status ContextReadAtAddress<Input, Output, Context, FasterSession>(long address, ref Input input, ref Output output, ReadFlags readFlags, Context context, FasterSession fasterSession, long serialNo,
            FasterExecutionContext<Input, Output, Context> sessionCtx)
            where FasterSession : IFasterSession<Key, Value, Input, Output, Context>
        {
            var pcontext = default(PendingContext<Input, Output, Context>);
            pcontext.SetOperationFlags(readFlags, address, noKey: true);
            Key key = default;
            OperationStatus internalStatus;
            do
                internalStatus = InternalRead(ref key, ref input, ref output, address, ref context, ref pcontext, fasterSession, sessionCtx, serialNo);
            while (internalStatus == OperationStatus.RETRY_NOW);

            Status status;
            if (internalStatus == OperationStatus.SUCCESS || internalStatus == OperationStatus.NOTFOUND)
            {
                status = (Status)internalStatus;
            }
            else
            {
                status = HandleOperationStatus(sessionCtx, sessionCtx, ref pcontext, fasterSession, internalStatus, false, out _);
            }

            Debug.Assert(serialNo >= sessionCtx.serialNum, "Operation serial numbers must be non-decreasing");
            sessionCtx.serialNum = serialNo;
            return status;
        }

        [MethodImpl(MethodImplOptions.AggressiveInlining)]
        internal Status ContextUpsert<Input, Output, Context, FasterSession>(ref Key key, ref Input input, ref Value value, ref Output output,
            Context context, FasterSession fasterSession, long serialNo, FasterExecutionContext<Input, Output, Context> sessionCtx)
            where FasterSession : IFasterSession<Key, Value, Input, Output, Context>
        {
            var pcontext = default(PendingContext<Input, Output, Context>);
            OperationStatus internalStatus;

            do
                internalStatus = InternalUpsert(ref key, ref input, ref value, ref output, ref context, ref pcontext, fasterSession, sessionCtx, serialNo);
            while (internalStatus == OperationStatus.RETRY_NOW);

            Status status;
            if (internalStatus == OperationStatus.SUCCESS || internalStatus == OperationStatus.NOTFOUND)
            {
                status = (Status)internalStatus;
            }
            else
            {
                status = HandleOperationStatus(sessionCtx, sessionCtx, ref pcontext, fasterSession, internalStatus, false, out _);
            }

            Debug.Assert(serialNo >= sessionCtx.serialNum, "Operation serial numbers must be non-decreasing");
            sessionCtx.serialNum = serialNo;
            return status;
        }

        [MethodImpl(MethodImplOptions.AggressiveInlining)]
        internal Status ContextUpsert<Input, Output, Context, FasterSession>(ref Key key, ref Input input, ref Value value, ref Output output, out RecordMetadata recordMetadata,
            Context context, FasterSession fasterSession, long serialNo, FasterExecutionContext<Input, Output, Context> sessionCtx)
            where FasterSession : IFasterSession<Key, Value, Input, Output, Context>
        {
            var pcontext = default(PendingContext<Input, Output, Context>);
            OperationStatus internalStatus;

            do
                internalStatus = InternalUpsert(ref key, ref input, ref value, ref output, ref context, ref pcontext, fasterSession, sessionCtx, serialNo);
            while (internalStatus == OperationStatus.RETRY_NOW);

            Status status;
            if (internalStatus == OperationStatus.SUCCESS || internalStatus == OperationStatus.NOTFOUND)
            {
                recordMetadata = new(pcontext.recordInfo, pcontext.logicalAddress);
                status = (Status)internalStatus;
            }
            else
            {
                recordMetadata = default;
                status = HandleOperationStatus(sessionCtx, sessionCtx, ref pcontext, fasterSession, internalStatus, false, out _);
            }

            Debug.Assert(serialNo >= sessionCtx.serialNum, "Operation serial numbers must be non-decreasing");
            sessionCtx.serialNum = serialNo;
            return status;
        }

        [MethodImpl(MethodImplOptions.AggressiveInlining)]
        internal Status ContextRMW<Input, Output, Context, FasterSession>(ref Key key, ref Input input, ref Output output, Context context, FasterSession fasterSession, long serialNo,
            FasterExecutionContext<Input, Output, Context> sessionCtx)
            where FasterSession : IFasterSession<Key, Value, Input, Output, Context> 
            => ContextRMW(ref key, ref input, ref output, out _, context, fasterSession, serialNo, sessionCtx);

        [MethodImpl(MethodImplOptions.AggressiveInlining)]
        internal Status ContextRMW<Input, Output, Context, FasterSession>(ref Key key, ref Input input, ref Output output, out RecordMetadata recordMetadata, 
            Context context, FasterSession fasterSession, long serialNo, FasterExecutionContext<Input, Output, Context> sessionCtx)
            where FasterSession : IFasterSession<Key, Value, Input, Output, Context>
        {
            var pcontext = default(PendingContext<Input, Output, Context>);
            OperationStatus internalStatus;

            do
                internalStatus = InternalRMW(ref key, ref input, ref output, ref context, ref pcontext, fasterSession, sessionCtx, serialNo);
            while (internalStatus == OperationStatus.RETRY_NOW);

            Status status;
            if (internalStatus == OperationStatus.SUCCESS || internalStatus == OperationStatus.NOTFOUND)
            {
                recordMetadata = new(pcontext.recordInfo, pcontext.logicalAddress);
                status = (Status)internalStatus;
            }
            else
            {
                recordMetadata = default;
                status = HandleOperationStatus(sessionCtx, sessionCtx, ref pcontext, fasterSession, internalStatus, false, out _);
            }

            Debug.Assert(serialNo >= sessionCtx.serialNum, "Operation serial numbers must be non-decreasing");
            sessionCtx.serialNum = serialNo;
            return status;
        }

        [MethodImpl(MethodImplOptions.AggressiveInlining)]
        internal Status ContextDelete<Input, Output, Context, FasterSession>(
            ref Key key, 
            Context context, 
            FasterSession fasterSession, 
            long serialNo, 
            FasterExecutionContext<Input, Output, Context> sessionCtx)
            where FasterSession : IFasterSession<Key, Value, Input, Output, Context>
        {
            var pcontext = default(PendingContext<Input, Output, Context>);
            OperationStatus internalStatus;

            do
                internalStatus = InternalDelete(ref key, ref context, ref pcontext, fasterSession, sessionCtx, serialNo);
            while (internalStatus == OperationStatus.RETRY_NOW);

            Status status;
            if (internalStatus == OperationStatus.SUCCESS || internalStatus == OperationStatus.NOTFOUND)
            {
                status = (Status)internalStatus;
            }
            else
            {
                status = HandleOperationStatus(sessionCtx, sessionCtx, ref pcontext, fasterSession, internalStatus, false, out _);
            }

            Debug.Assert(serialNo >= sessionCtx.serialNum, "Operation serial numbers must be non-decreasing");
            sessionCtx.serialNum = serialNo;
            return status;
        }

        /// <summary>
        /// Grow the hash index by a factor of two. Make sure to take a full checkpoint
        /// after growth, for persistence.
        /// </summary>
        /// <returns>Whether the grow completed</returns>
        public bool GrowIndex()
        {
            if (LightEpoch.AnyInstanceProtected())
                throw new FasterException("Cannot use GrowIndex when using non-async sessions");

            if (!StartStateMachine(new IndexResizeStateMachine())) return false;

            epoch.Resume();

            try
            {
                while (true)
                {
                    SystemState _systemState = SystemState.Copy(ref systemState);
                    if (_systemState.Phase == Phase.IN_PROGRESS_GROW)
                    {
                        SplitBuckets(0);
                        epoch.ProtectAndDrain();
                    }
                    else
                    {
                        SystemState.RemoveIntermediate(ref _systemState);
                        if (_systemState.Phase != Phase.PREPARE_GROW && _systemState.Phase != Phase.IN_PROGRESS_GROW)
                        {
                            return true;
                        }
                    }
                }
            }
            finally
            {
                epoch.Suspend();
            }
        }

        /// <summary>
        /// Dispose FASTER instance
        /// </summary>
        public void Dispose()
        {
            Free();
            hlog.Dispose();
            readcache?.Dispose();
            _lastSnapshotCheckpoint.Dispose();
            if (disposeCheckpointManager)
                checkpointManager?.Dispose();
            if (EnableFreeRecordPool)
                freeRecordPool.Dispose();
        }

        private static void UpdateVarLen(ref VariableLengthStructSettings<Key, Value> variableLengthStructSettings)
        {
            if (typeof(Key) == typeof(SpanByte))
            {
                if (variableLengthStructSettings == null)
                    variableLengthStructSettings = new VariableLengthStructSettings<SpanByte, Value>() as VariableLengthStructSettings<Key, Value>;

                if (variableLengthStructSettings.keyLength == null)
                    (variableLengthStructSettings as VariableLengthStructSettings<SpanByte, Value>).keyLength = new SpanByteVarLenStruct();
            }
            else if (typeof(Key).IsGenericType && (typeof(Key).GetGenericTypeDefinition() == typeof(Memory<>)) && Utility.IsBlittableType(typeof(Key).GetGenericArguments()[0]))
            {
                if (variableLengthStructSettings == null)
                    variableLengthStructSettings = new VariableLengthStructSettings<Key, Value>();

                if (variableLengthStructSettings.keyLength == null)
                {
                    var m = typeof(MemoryVarLenStruct<>).MakeGenericType(typeof(Key).GetGenericArguments());
                    object o = Activator.CreateInstance(m);
                    variableLengthStructSettings.keyLength = o as IVariableLengthStruct<Key>;
                }
            }
            else if (typeof(Key).IsGenericType && (typeof(Key).GetGenericTypeDefinition() == typeof(ReadOnlyMemory<>)) && Utility.IsBlittableType(typeof(Key).GetGenericArguments()[0]))
            {
                if (variableLengthStructSettings == null)
                    variableLengthStructSettings = new VariableLengthStructSettings<Key, Value>();

                if (variableLengthStructSettings.keyLength == null)
                {
                    var m = typeof(ReadOnlyMemoryVarLenStruct<>).MakeGenericType(typeof(Key).GetGenericArguments());
                    object o = Activator.CreateInstance(m);
                    variableLengthStructSettings.keyLength = o as IVariableLengthStruct<Key>;
                }
            }

            if (typeof(Value) == typeof(SpanByte))
            {
                if (variableLengthStructSettings == null)
                    variableLengthStructSettings = new VariableLengthStructSettings<Key, SpanByte>() as VariableLengthStructSettings<Key, Value>;

                if (variableLengthStructSettings.valueLength == null)
                    (variableLengthStructSettings as VariableLengthStructSettings<Key, SpanByte>).valueLength = new SpanByteVarLenStruct();
            }
            else if (typeof(Value).IsGenericType && (typeof(Value).GetGenericTypeDefinition() == typeof(Memory<>)) && Utility.IsBlittableType(typeof(Value).GetGenericArguments()[0]))
            {
                if (variableLengthStructSettings == null)
                    variableLengthStructSettings = new VariableLengthStructSettings<Key, Value>();

                if (variableLengthStructSettings.valueLength == null)
                {
                    var m = typeof(MemoryVarLenStruct<>).MakeGenericType(typeof(Value).GetGenericArguments());
                    object o = Activator.CreateInstance(m);
                    variableLengthStructSettings.valueLength = o as IVariableLengthStruct<Value>;
                }
            }
            else if (typeof(Value).IsGenericType && (typeof(Value).GetGenericTypeDefinition() == typeof(ReadOnlyMemory<>)) && Utility.IsBlittableType(typeof(Value).GetGenericArguments()[0]))
            {
                if (variableLengthStructSettings == null)
                    variableLengthStructSettings = new VariableLengthStructSettings<Key, Value>();

                if (variableLengthStructSettings.valueLength == null)
                {
                    var m = typeof(ReadOnlyMemoryVarLenStruct<>).MakeGenericType(typeof(Value).GetGenericArguments());
                    object o = Activator.CreateInstance(m);
                    variableLengthStructSettings.valueLength = o as IVariableLengthStruct<Value>;
                }
            }
        }

        /// <summary>
        /// Total number of valid entries in hash table
        /// </summary>
        /// <returns></returns>
        private unsafe long GetEntryCount()
        {
            var version = resizeInfo.version;
            var table_size_ = state[version].size;
            var ptable_ = state[version].tableAligned;
            long total_entry_count = 0;
            long beginAddress = hlog.BeginAddress;

            for (long bucket = 0; bucket < table_size_; ++bucket)
            {
                HashBucket b = *(ptable_ + bucket);
                while (true)
                {
                    for (int bucket_entry = 0; bucket_entry < Constants.kOverflowBucketIndex; ++bucket_entry)
                        if (b.bucket_entries[bucket_entry] >= beginAddress)
                            ++total_entry_count;
                    if (b.bucket_entries[Constants.kOverflowBucketIndex] == 0) break;
                    b = *((HashBucket*)overflowBucketsAllocator.GetPhysicalAddress((b.bucket_entries[Constants.kOverflowBucketIndex])));
                }
            }
            return total_entry_count;
        }

        private unsafe string DumpDistributionInternal(int version)
        {
            var table_size_ = state[version].size;
            var ptable_ = state[version].tableAligned;
            long total_record_count = 0;
            long beginAddress = hlog.BeginAddress;
            Dictionary<int, long> histogram = new();

            for (long bucket = 0; bucket < table_size_; ++bucket)
            {
                List<int> tags = new();
                int cnt = 0;
                HashBucket b = *(ptable_ + bucket);
                while (true)
                {
                    for (int bucket_entry = 0; bucket_entry < Constants.kOverflowBucketIndex; ++bucket_entry)
                    {
                        var x = default(HashBucketEntry);
                        x.word = b.bucket_entries[bucket_entry];
                        if (((!x.ReadCache) && (x.Address >= beginAddress)) || (x.ReadCache && ((x.Address & ~Constants.kReadCacheBitMask) >= readcache.HeadAddress)))
                        {
                            if (tags.Contains(x.Tag) && !x.Tentative)
                                throw new FasterException("Duplicate tag found in index");
                            tags.Add(x.Tag);
                            ++cnt;
                            ++total_record_count;
                        }
                    }
                    if (b.bucket_entries[Constants.kOverflowBucketIndex] == 0) break;
                    b = *((HashBucket*)overflowBucketsAllocator.GetPhysicalAddress((b.bucket_entries[Constants.kOverflowBucketIndex])));
                }

                if (!histogram.ContainsKey(cnt)) histogram[cnt] = 0;
                histogram[cnt]++;
            }

            var distribution =
                $"Number of hash buckets: {table_size_}\n" +
                $"Number of overflow buckets: {OverflowBucketCount}\n" +
                $"Size of each bucket: {Constants.kEntriesPerBucket * sizeof(HashBucketEntry)} bytes\n" +
                $"Total distinct hash-table entry count: {{{total_record_count}}}\n" +
                $"Average #entries per hash bucket: {{{total_record_count / (double)table_size_:0.00}}}\n" +
                $"Histogram of #entries per bucket:\n";

            foreach (var kvp in histogram.OrderBy(e => e.Key))
            {
                distribution += $"  {kvp.Key} : {kvp.Value}\n";
            }

            return distribution;
        }

        /// <summary>
        /// Dumps the distribution of each non-empty bucket in the hash table.
        /// </summary>
        public string DumpDistribution()
        {
            return DumpDistributionInternal(resizeInfo.version);
        }
    }
}<|MERGE_RESOLUTION|>--- conflicted
+++ resolved
@@ -525,11 +525,7 @@
         /// <param name="undoNextVersion">Whether records with versions beyond checkpoint version need to be undone (and invalidated on log)</param>
         /// <param name="cancellationToken">Cancellation token</param>
         /// <returns>Version we actually recovered to</returns>
-<<<<<<< HEAD
-        public ValueTask<long> RecoverAsync(Guid indexCheckpointToken, Guid hybridLogCheckpointToken, int numPagesToPreload = -1, bool undoNextVersion = true, CancellationToken cancellationToken = default)
-=======
         public ValueTask<long> RecoverAsync(Guid indexCheckpointToken, Guid hybridLogCheckpointToken, int numPagesToPreload = -1, bool undoNextVersion = true, CancellationToken cancellationToken = default) 
->>>>>>> 6e939214
             => InternalRecoverAsync(indexCheckpointToken, hybridLogCheckpointToken, numPagesToPreload, undoNextVersion, -1, cancellationToken);
 
         /// <summary>
