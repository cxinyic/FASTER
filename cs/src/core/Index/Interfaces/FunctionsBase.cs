﻿// Copyright (c) Microsoft Corporation. All rights reserved.
// Licensed under the MIT license.

#pragma warning disable 1591

using System;

namespace FASTER.core
{
    /// <summary>
    /// Default empty functions base class to make it easy for users to provide their own implementation of IFunctions
    /// </summary>
    /// <typeparam name="Key"></typeparam>
    /// <typeparam name="Value"></typeparam>
    /// <typeparam name="Input"></typeparam>
    /// <typeparam name="Output"></typeparam>
    /// <typeparam name="Context"></typeparam>
    public abstract class FunctionsBase<Key, Value, Input, Output, Context> : IFunctions<Key, Value, Input, Output, Context>
    {
<<<<<<< HEAD
        protected readonly bool locking;
        protected readonly bool postOps;

        protected FunctionsBase(bool locking = false, bool postOps = false)
        {
            this.locking = locking;
            this.postOps = postOps;
        }

=======
>>>>>>> f2c025d4
        /// <inheritdoc/>
        public virtual bool ConcurrentReader(ref Key key, ref Input input, ref Value value, ref Output dst, ref RecordInfo recordInfo, long address) => true;
        /// <inheritdoc/>
        public virtual bool SingleReader(ref Key key, ref Input input, ref Value value, ref Output dst, ref RecordInfo recordInfo, long address) => true;

        /// <inheritdoc/>
        public virtual bool ConcurrentWriter(ref Key key, ref Input input, ref Value src, ref Value dst, ref Output output, ref RecordInfo recordInfo, 
                ref int usedValueLength, int fullValueLength, long address) { dst = src; return true; }
        /// <inheritdoc/>
<<<<<<< HEAD
        public virtual bool SingleWriter(ref Key key, ref Input input, ref Value src, ref Value dst, ref Output output, ref RecordInfo recordInfo,
                ref int usedValueLength, int fullValueLength, long address) { dst = src; return true; }
        /// <inheritdoc/>
        public virtual void PostSingleWriter(ref Key key, ref Input input, ref Value src, ref Value dst, ref Output output, ref RecordInfo recordInfo, long address) { }
        public virtual void CopyWriter(ref Key key, ref Value src, ref Value dst, ref RecordInfo recordInfo, long address) => dst = src;
=======
        public virtual void SingleWriter(ref Key key, ref Input input, ref Value src, ref Value dst, ref Output output, ref RecordInfo recordInfo, long address, WriteReason reason) => dst = src;
        /// <inheritdoc/>
        public virtual void PostSingleWriter(ref Key key, ref Input input, ref Value src, ref Value dst, ref Output output, ref RecordInfo recordInfo, long address, WriteReason reason) { }
>>>>>>> f2c025d4

        /// <inheritdoc/>
        public virtual bool InitialUpdater(ref Key key, ref Input input, ref Value value, ref Output output, ref RecordInfo recordInfo,
                ref int usedValueLength, int fullValueLength, long address) => true;
        /// <inheritdoc/>
        public virtual void PostInitialUpdater(ref Key key, ref Input input, ref Value value, ref Output output, ref RecordInfo recordInfo, long address) { }
        /// <inheritdoc/>
        public virtual bool NeedInitialUpdate(ref Key key, ref Input input, ref Output output) => true;
        /// <inheritdoc/>
        public virtual bool NeedCopyUpdate(ref Key key, ref Input input, ref Value oldValue, ref Output output) => true;
        /// <inheritdoc/>
        public virtual bool CopyUpdater(ref Key key, ref Input input, ref Value oldValue, ref Value newValue, ref Output output, ref RecordInfo recordInfo, ref int usedValueLength, int fullValueLength, long address) => true;
        /// <inheritdoc/>
        public virtual bool PostCopyUpdater(ref Key key, ref Input input, ref Value oldValue, ref Value newValue, ref Output output, ref RecordInfo recordInfo, long address) => true;
        /// <inheritdoc/>
        public virtual bool InPlaceUpdater(ref Key key, ref Input input, ref Value value, ref Output output, ref RecordInfo recordInfo,
                ref int usedValueLength, int fullValueLength, long address) => true;

        /// <inheritdoc/>
<<<<<<< HEAD
        public virtual void SingleDeleter(ref Key key, ref Value value, ref RecordInfo recordInfo, ref int usedValueLength, int fullValueLength, long address) { value = default; }
=======
        public virtual void SingleDeleter(ref Key key, ref Value value, ref RecordInfo recordInfo, long address) { value = default; }
>>>>>>> f2c025d4
        public virtual void PostSingleDeleter(ref Key key, ref RecordInfo recordInfo, long address) { }
        public virtual bool ConcurrentDeleter(ref Key key, ref Value value, ref RecordInfo recordInfo, ref int usedValueLength, int fullValueLength, long address) => true;

        public virtual void DisposeKey(ref Key key) { }
        public virtual void DisposeValue(ref Value value) { }

        public virtual void DisposeKey(ref Key key) { }
        public virtual void DisposeValue(ref Value value) { }

        /// <inheritdoc/>
        public virtual void ReadCompletionCallback(ref Key key, ref Input input, ref Output output, Context ctx, Status status, RecordMetadata recordMetadata) { }
        /// <inheritdoc/>
        public virtual void RMWCompletionCallback(ref Key key, ref Input input, ref Output output, Context ctx, Status status, RecordMetadata recordMetadata) { }
        /// <inheritdoc/>
        public virtual void UpsertCompletionCallback(ref Key key, ref Input input, ref Value value, Context ctx) { }
        /// <inheritdoc/>
        public virtual void DeleteCompletionCallback(ref Key key, Context ctx) { }
        /// <inheritdoc/>
<<<<<<< HEAD
        public virtual void CheckpointCompletionCallback(string sessionId, CommitPoint commitPoint) { }
=======
        public virtual void CheckpointCompletionCallback(int sessionID, string sessionName, CommitPoint commitPoint) { }
>>>>>>> f2c025d4
    }

    /// <summary>
    /// Default empty functions base class to make it easy for users to provide their own implementation of FunctionsBase
    /// </summary>
    /// <typeparam name="Key"></typeparam>
    /// <typeparam name="Value"></typeparam>
    /// <typeparam name="Context"></typeparam>
    public class SimpleFunctions<Key, Value, Context> : FunctionsBase<Key, Value, Value, Value, Context>
    {
        private readonly Func<Value, Value, Value> merger;
        public SimpleFunctions() => merger = (l, r) => l;
        public SimpleFunctions(Func<Value, Value, Value> merger) => this.merger = merger;

        /// <inheritdoc/>
        public override bool ConcurrentReader(ref Key key, ref Value input, ref Value value, ref Value dst, ref RecordInfo recordInfo, long address)
        {
            dst = value;
            return true;
        }

        /// <inheritdoc/>
        public override bool SingleReader(ref Key key, ref Value input, ref Value value, ref Value dst, ref RecordInfo recordInfo, long address)
        {
            dst = value;
            return true;
        }

        /// <inheritdoc/>
<<<<<<< HEAD
        public override bool ConcurrentWriter(ref Key key, ref Value input, ref Value src, ref Value dst, ref Value output, ref RecordInfo recordInfo,
                ref int usedValueLength, int fullValueLength, long address) { dst = src; return true; }
        /// <inheritdoc/>
        public override bool SingleWriter(ref Key key, ref Value input, ref Value src, ref Value dst, ref Value output, ref RecordInfo recordInfo,
                ref int usedValueLength, int fullValueLength, long address) { dst = src; return true; }

        /// <inheritdoc/>
        public override bool InitialUpdater(ref Key key, ref Value input, ref Value value, ref Value output, ref RecordInfo recordInfo,
                ref int usedValueLength, int fullValueLength, long address) {value = input; return true; }
        /// <inheritdoc/>
        public override bool CopyUpdater(ref Key key, ref Value input, ref Value oldValue, ref Value newValue, ref Value output, ref RecordInfo recordInfo, ref int usedValueLength, int fullValueLength, long address)
        {
            newValue = merger(input, oldValue); 
            return true;
        }

        /// <inheritdoc/>
        public override bool InPlaceUpdater(ref Key key, ref Value input, ref Value value, ref Value output, ref RecordInfo recordInfo,
                ref int usedValueLength, int fullValueLength, long address) { value = merger(input, value); return true; }

        /// <inheritdoc/>
        public override void ReadCompletionCallback(ref Key key, ref Value input, ref Value output, Context ctx, Status status, RecordMetadata recordMetadata) { }
        /// <inheritdoc/>
        public override void RMWCompletionCallback(ref Key key, ref Value input, ref Value output, Context ctx, Status status, RecordMetadata recordMetadata) { }
        /// <inheritdoc/>
        public override void UpsertCompletionCallback(ref Key key, ref Value input, ref Value value, Context ctx) { }
        /// <inheritdoc/>
        public override void DeleteCompletionCallback(ref Key key, Context ctx) { }
        /// <inheritdoc/>
        public override void CheckpointCompletionCallback(string sessionId, CommitPoint commitPoint) { }
=======
        public override void InitialUpdater(ref Key key, ref Value input, ref Value value, ref Value output, ref RecordInfo recordInfo, long address) => value = input;
        /// <inheritdoc/>
        public override void CopyUpdater(ref Key key, ref Value input, ref Value oldValue, ref Value newValue, ref Value output, ref RecordInfo recordInfo, long address) => newValue = merger(input, oldValue);
        /// <inheritdoc/>
        public override bool InPlaceUpdater(ref Key key, ref Value input, ref Value value, ref Value output, ref RecordInfo recordInfo, long address) { value = merger(input, value); return true; }
>>>>>>> f2c025d4
    }

    public class SimpleFunctions<Key, Value> : SimpleFunctions<Key, Value, Empty>
    {
        public SimpleFunctions() : base() { }
        public SimpleFunctions(Func<Value, Value, Value> merger) : base(merger) { }
    }
}<|MERGE_RESOLUTION|>--- conflicted
+++ resolved
@@ -17,67 +17,37 @@
     /// <typeparam name="Context"></typeparam>
     public abstract class FunctionsBase<Key, Value, Input, Output, Context> : IFunctions<Key, Value, Input, Output, Context>
     {
-<<<<<<< HEAD
-        protected readonly bool locking;
-        protected readonly bool postOps;
-
-        protected FunctionsBase(bool locking = false, bool postOps = false)
-        {
-            this.locking = locking;
-            this.postOps = postOps;
-        }
-
-=======
->>>>>>> f2c025d4
         /// <inheritdoc/>
         public virtual bool ConcurrentReader(ref Key key, ref Input input, ref Value value, ref Output dst, ref RecordInfo recordInfo, long address) => true;
         /// <inheritdoc/>
         public virtual bool SingleReader(ref Key key, ref Input input, ref Value value, ref Output dst, ref RecordInfo recordInfo, long address) => true;
 
         /// <inheritdoc/>
-        public virtual bool ConcurrentWriter(ref Key key, ref Input input, ref Value src, ref Value dst, ref Output output, ref RecordInfo recordInfo, 
-                ref int usedValueLength, int fullValueLength, long address) { dst = src; return true; }
+        public virtual bool ConcurrentWriter(ref Key key, ref Input input, ref Value src, ref Value dst, ref Output output, ref RecordInfo recordInfo, ref UpdateInfo updateInfo, long address) { dst = src; return true; }
         /// <inheritdoc/>
-<<<<<<< HEAD
-        public virtual bool SingleWriter(ref Key key, ref Input input, ref Value src, ref Value dst, ref Output output, ref RecordInfo recordInfo,
-                ref int usedValueLength, int fullValueLength, long address) { dst = src; return true; }
+        public virtual bool SingleWriter(ref Key key, ref Input input, ref Value src, ref Value dst, ref Output output, ref RecordInfo recordInfo, ref UpdateInfo updateInfo, long address, WriteReason writeReason) { dst = src; return true; }
         /// <inheritdoc/>
-        public virtual void PostSingleWriter(ref Key key, ref Input input, ref Value src, ref Value dst, ref Output output, ref RecordInfo recordInfo, long address) { }
-        public virtual void CopyWriter(ref Key key, ref Value src, ref Value dst, ref RecordInfo recordInfo, long address) => dst = src;
-=======
-        public virtual void SingleWriter(ref Key key, ref Input input, ref Value src, ref Value dst, ref Output output, ref RecordInfo recordInfo, long address, WriteReason reason) => dst = src;
-        /// <inheritdoc/>
-        public virtual void PostSingleWriter(ref Key key, ref Input input, ref Value src, ref Value dst, ref Output output, ref RecordInfo recordInfo, long address, WriteReason reason) { }
->>>>>>> f2c025d4
+        public virtual void PostSingleWriter(ref Key key, ref Input input, ref Value src, ref Value dst, ref Output output, ref RecordInfo recordInfo, ref UpdateInfo updateInfo, long address, WriteReason writeReason) { }
 
         /// <inheritdoc/>
-        public virtual bool InitialUpdater(ref Key key, ref Input input, ref Value value, ref Output output, ref RecordInfo recordInfo,
-                ref int usedValueLength, int fullValueLength, long address) => true;
+        public virtual bool InitialUpdater(ref Key key, ref Input input, ref Value value, ref Output output, ref RecordInfo recordInfo, ref UpdateInfo updateInfo, long address) => true;
         /// <inheritdoc/>
-        public virtual void PostInitialUpdater(ref Key key, ref Input input, ref Value value, ref Output output, ref RecordInfo recordInfo, long address) { }
+        public virtual void PostInitialUpdater(ref Key key, ref Input input, ref Value value, ref Output output, ref RecordInfo recordInfo, ref UpdateInfo updateInfo, long address) { }
         /// <inheritdoc/>
-        public virtual bool NeedInitialUpdate(ref Key key, ref Input input, ref Output output) => true;
+        public virtual bool NeedInitialUpdate(ref Key key, ref Input input, ref Output output, ref UpdateInfo updateInfo) => true;
         /// <inheritdoc/>
-        public virtual bool NeedCopyUpdate(ref Key key, ref Input input, ref Value oldValue, ref Output output) => true;
+        public virtual bool NeedCopyUpdate(ref Key key, ref Input input, ref Value oldValue, ref Output output, ref UpdateInfo updateInfo) => true;
         /// <inheritdoc/>
-        public virtual bool CopyUpdater(ref Key key, ref Input input, ref Value oldValue, ref Value newValue, ref Output output, ref RecordInfo recordInfo, ref int usedValueLength, int fullValueLength, long address) => true;
+        public virtual bool CopyUpdater(ref Key key, ref Input input, ref Value oldValue, ref Value newValue, ref Output output, ref RecordInfo recordInfo, ref UpdateInfo updateInfo, long address) => true;
         /// <inheritdoc/>
-        public virtual bool PostCopyUpdater(ref Key key, ref Input input, ref Value oldValue, ref Value newValue, ref Output output, ref RecordInfo recordInfo, long address) => true;
+        public virtual bool PostCopyUpdater(ref Key key, ref Input input, ref Value oldValue, ref Value newValue, ref Output output, ref RecordInfo recordInfo, ref UpdateInfo updateInfo, long address) => true;
         /// <inheritdoc/>
-        public virtual bool InPlaceUpdater(ref Key key, ref Input input, ref Value value, ref Output output, ref RecordInfo recordInfo,
-                ref int usedValueLength, int fullValueLength, long address) => true;
+        public virtual bool InPlaceUpdater(ref Key key, ref Input input, ref Value value, ref Output output, ref RecordInfo recordInfo, ref UpdateInfo updateInfo, long address) => true;
 
         /// <inheritdoc/>
-<<<<<<< HEAD
-        public virtual void SingleDeleter(ref Key key, ref Value value, ref RecordInfo recordInfo, ref int usedValueLength, int fullValueLength, long address) { value = default; }
-=======
-        public virtual void SingleDeleter(ref Key key, ref Value value, ref RecordInfo recordInfo, long address) { value = default; }
->>>>>>> f2c025d4
-        public virtual void PostSingleDeleter(ref Key key, ref RecordInfo recordInfo, long address) { }
-        public virtual bool ConcurrentDeleter(ref Key key, ref Value value, ref RecordInfo recordInfo, ref int usedValueLength, int fullValueLength, long address) => true;
-
-        public virtual void DisposeKey(ref Key key) { }
-        public virtual void DisposeValue(ref Value value) { }
+        public virtual void SingleDeleter(ref Key key, ref Value value, ref RecordInfo recordInfo, ref UpdateInfo updateInfo, long address) { value = default; }
+        public virtual void PostSingleDeleter(ref Key key, ref RecordInfo recordInfo, ref UpdateInfo updateInfo, long address) { }
+        public virtual bool ConcurrentDeleter(ref Key key, ref Value value, ref RecordInfo recordInfo, ref UpdateInfo updateInfo, long address) => true;
 
         public virtual void DisposeKey(ref Key key) { }
         public virtual void DisposeValue(ref Value value) { }
@@ -87,15 +57,7 @@
         /// <inheritdoc/>
         public virtual void RMWCompletionCallback(ref Key key, ref Input input, ref Output output, Context ctx, Status status, RecordMetadata recordMetadata) { }
         /// <inheritdoc/>
-        public virtual void UpsertCompletionCallback(ref Key key, ref Input input, ref Value value, Context ctx) { }
-        /// <inheritdoc/>
-        public virtual void DeleteCompletionCallback(ref Key key, Context ctx) { }
-        /// <inheritdoc/>
-<<<<<<< HEAD
-        public virtual void CheckpointCompletionCallback(string sessionId, CommitPoint commitPoint) { }
-=======
         public virtual void CheckpointCompletionCallback(int sessionID, string sessionName, CommitPoint commitPoint) { }
->>>>>>> f2c025d4
     }
 
     /// <summary>
@@ -125,44 +87,17 @@
         }
 
         /// <inheritdoc/>
-<<<<<<< HEAD
-        public override bool ConcurrentWriter(ref Key key, ref Value input, ref Value src, ref Value dst, ref Value output, ref RecordInfo recordInfo,
-                ref int usedValueLength, int fullValueLength, long address) { dst = src; return true; }
+        public override bool InitialUpdater(ref Key key, ref Value input, ref Value value, ref Value output, ref RecordInfo recordInfo, ref UpdateInfo updateInfo, long address) {value = input; return true; }
         /// <inheritdoc/>
-        public override bool SingleWriter(ref Key key, ref Value input, ref Value src, ref Value dst, ref Value output, ref RecordInfo recordInfo,
-                ref int usedValueLength, int fullValueLength, long address) { dst = src; return true; }
 
-        /// <inheritdoc/>
-        public override bool InitialUpdater(ref Key key, ref Value input, ref Value value, ref Value output, ref RecordInfo recordInfo,
-                ref int usedValueLength, int fullValueLength, long address) {value = input; return true; }
-        /// <inheritdoc/>
-        public override bool CopyUpdater(ref Key key, ref Value input, ref Value oldValue, ref Value newValue, ref Value output, ref RecordInfo recordInfo, ref int usedValueLength, int fullValueLength, long address)
+        public override bool CopyUpdater(ref Key key, ref Value input, ref Value oldValue, ref Value newValue, ref Value output, ref RecordInfo recordInfo, ref UpdateInfo updateInfo, long address)
         {
             newValue = merger(input, oldValue); 
             return true;
         }
 
         /// <inheritdoc/>
-        public override bool InPlaceUpdater(ref Key key, ref Value input, ref Value value, ref Value output, ref RecordInfo recordInfo,
-                ref int usedValueLength, int fullValueLength, long address) { value = merger(input, value); return true; }
-
-        /// <inheritdoc/>
-        public override void ReadCompletionCallback(ref Key key, ref Value input, ref Value output, Context ctx, Status status, RecordMetadata recordMetadata) { }
-        /// <inheritdoc/>
-        public override void RMWCompletionCallback(ref Key key, ref Value input, ref Value output, Context ctx, Status status, RecordMetadata recordMetadata) { }
-        /// <inheritdoc/>
-        public override void UpsertCompletionCallback(ref Key key, ref Value input, ref Value value, Context ctx) { }
-        /// <inheritdoc/>
-        public override void DeleteCompletionCallback(ref Key key, Context ctx) { }
-        /// <inheritdoc/>
-        public override void CheckpointCompletionCallback(string sessionId, CommitPoint commitPoint) { }
-=======
-        public override void InitialUpdater(ref Key key, ref Value input, ref Value value, ref Value output, ref RecordInfo recordInfo, long address) => value = input;
-        /// <inheritdoc/>
-        public override void CopyUpdater(ref Key key, ref Value input, ref Value oldValue, ref Value newValue, ref Value output, ref RecordInfo recordInfo, long address) => newValue = merger(input, oldValue);
-        /// <inheritdoc/>
-        public override bool InPlaceUpdater(ref Key key, ref Value input, ref Value value, ref Value output, ref RecordInfo recordInfo, long address) { value = merger(input, value); return true; }
->>>>>>> f2c025d4
+        public override bool InPlaceUpdater(ref Key key, ref Value input, ref Value value, ref Value output, ref RecordInfo recordInfo, ref UpdateInfo updateInfo, long address) { value = merger(input, value); return true; }
     }
 
     public class SimpleFunctions<Key, Value> : SimpleFunctions<Key, Value, Empty>
