﻿// Copyright (c) Microsoft Corporation. All rights reserved.
// Licensed under the MIT license.

using System;
using System.Collections.Concurrent;
using System.Collections.Generic;
using System.Diagnostics;
using System.IO;
using System.Linq;
using System.Runtime.CompilerServices;
using System.Threading;
using System.Threading.Tasks;

namespace FASTER.core
{
    internal enum OperationType
    {
        READ,
        RMW,
        UPSERT,
        DELETE
    }

    internal enum OperationStatus
    {
        SUCCESS,
        NOTFOUND,
        RETRY_NOW,
        RETRY_LATER,
        RECORD_ON_DISK,
        SUCCESS_UNMARK,
        CPR_SHIFT_DETECTED,
        CPR_PENDING_DETECTED,
        ALLOCATE_FAILED
    }

    public partial class FasterKV<Key, Value> : FasterBase, IFasterKV<Key, Value>
    {
        internal struct PendingContext<Input, Output, Context>
        {
            // User provided information
            internal OperationType type;
            internal IHeapContainer<Key> key;
            internal IHeapContainer<Value> value;
            internal IHeapContainer<Input> input;
            internal Output output;
            internal Context userContext;

            // Some additional information about the previous attempt
            internal long id;
            internal long version;
            internal long logicalAddress;
            internal long serialNum;
            internal HashBucketEntry entry;

            internal ushort operationFlags;
            internal RecordInfo recordInfo;
            internal long minAddress;
            internal LockOperation lockOperation;

            // BEGIN Must be kept in sync with corresponding ReadFlags enum values
            internal const ushort kSkipReadCache = 0x0001;
            internal const ushort kMinAddress = 0x0002;
            internal const ushort kCopyReadsToTail = 0x0004;
            internal const ushort kSkipCopyReadsToTail = 0x0008;
            // END  Must be kept in sync with corresponding ReadFlags enum values

            internal const ushort kNoKey = 0x0100;
            internal const ushort kIsAsync = 0x0200;
            internal const ushort kHasPrevHighestKeyHashAddress = 0x0400;

            [MethodImpl(MethodImplOptions.AggressiveInlining)]
            internal IHeapContainer<Key> DetachKey()
            {
                var tempKeyContainer = this.key;
                this.key = default; // transfer ownership
                return tempKeyContainer;
            }

            [MethodImpl(MethodImplOptions.AggressiveInlining)]
            internal IHeapContainer<Input> DetachInput()
            {
                var tempInputContainer = this.input;
                this.input = default; // transfer ownership
                return tempInputContainer;
            }

            [MethodImpl(MethodImplOptions.AggressiveInlining)]
            internal static ushort GetOperationFlags(ReadFlags readFlags, bool noKey = false)
            {
                Debug.Assert((ushort)ReadFlags.SkipReadCache == kSkipReadCache);
                Debug.Assert((ushort)ReadFlags.MinAddress == kMinAddress);
                ushort flags = (ushort)(readFlags & (ReadFlags.SkipReadCache | ReadFlags.MinAddress | ReadFlags.CopyToTail | ReadFlags.SkipCopyToTail));
                if (noKey) flags |= kNoKey;

                // This is always set true for the Read overloads (Reads by address) that call this method.
                flags |= kSkipCopyReadsToTail;
                return flags;
            }

            [MethodImpl(MethodImplOptions.AggressiveInlining)]
            internal void SetOperationFlags(ReadFlags readFlags, long address, bool noKey = false) 
                => this.SetOperationFlags(GetOperationFlags(readFlags, noKey), address);

            [MethodImpl(MethodImplOptions.AggressiveInlining)]
            internal void SetOperationFlags(ushort flags, long address)
            {
                this.operationFlags = flags;
                if (this.HasMinAddress)
                    this.minAddress = address;
            }

            internal bool NoKey
            {
                get => (operationFlags & kNoKey) != 0;
                set => operationFlags = value ? (ushort)(operationFlags | kNoKey) : (ushort)(operationFlags & ~kNoKey);
            }

            internal bool SkipReadCache
            {
                get => (operationFlags & kSkipReadCache) != 0;
                set => operationFlags = value ? (ushort)(operationFlags | kSkipReadCache) : (ushort)(operationFlags & ~kSkipReadCache);
            }

            internal bool HasMinAddress
            {
                get => (operationFlags & kMinAddress) != 0;
                set => operationFlags = value ? (ushort)(operationFlags | kMinAddress) : (ushort)(operationFlags & ~kMinAddress);
            }

            internal bool CopyReadsToTail
            {
                get => (operationFlags & kCopyReadsToTail) != 0;
                set => operationFlags = value ? (ushort)(operationFlags | kCopyReadsToTail) : (ushort)(operationFlags & ~kCopyReadsToTail);
            }

            internal bool SkipCopyReadsToTail
            {
                get => (operationFlags & kSkipCopyReadsToTail) != 0;
                set => operationFlags = value ? (ushort)(operationFlags | kSkipCopyReadsToTail) : (ushort)(operationFlags & ~kSkipCopyReadsToTail);
            }

            internal bool IsAsync
            {
                get => (operationFlags & kIsAsync) != 0;
                set => operationFlags = value ? (ushort)(operationFlags | kIsAsync) : (ushort)(operationFlags & ~kIsAsync);
            }

            internal bool HasPrevHighestKeyHashAddress
            {
                get => (operationFlags & kHasPrevHighestKeyHashAddress) != 0;
                set => operationFlags = value ? (ushort)(operationFlags | kHasPrevHighestKeyHashAddress) : (ushort)(operationFlags & ~kHasPrevHighestKeyHashAddress);
            }

            public void Dispose()
            {
                key?.Dispose();
                value?.Dispose();
                input?.Dispose();
            }
        }

        internal sealed class FasterExecutionContext<Input, Output, Context>
        {
            internal int sessionID;
            internal string sessionName;

            internal long version;
            internal long serialNum;
            public Phase phase;

            public bool[] markers;
            public long totalPending;
            public Queue<PendingContext<Input, Output, Context>> retryRequests;
            public Dictionary<long, PendingContext<Input, Output, Context>> ioPendingRequests;
            public AsyncCountDown pendingReads;
            public AsyncQueue<AsyncIOContext<Key, Value>> readyResponses;
            public List<long> excludedSerialNos;
            public int asyncPendingCount;
            public ISynchronizationStateMachine threadStateMachine;

            public int SyncIoPendingCount => ioPendingRequests.Count - asyncPendingCount;

            public bool HasNoPendingRequests
            {
                [MethodImpl(MethodImplOptions.AggressiveInlining)]
                get
                {
                    return SyncIoPendingCount == 0 && retryRequests.Count == 0;
                }
            }

            public void WaitPending(LightEpoch epoch)
            {
                if (SyncIoPendingCount > 0)
                {
                    try
                    {
                        epoch.Suspend();
                        readyResponses.WaitForEntry();
                    }
                    finally
                    {
                        epoch.Resume();
                    }
                }
            }

            public async ValueTask WaitPendingAsync(CancellationToken token = default)
            {
                if (SyncIoPendingCount > 0)
                    await readyResponses.WaitForEntryAsync(token).ConfigureAwait(false);
            }

            public bool InNewVersion => phase < Phase.REST;

            public FasterExecutionContext<Input, Output, Context> prevCtx;
        }
    }

    /// <summary>
    /// Descriptor for a CPR commit point
    /// </summary>
    public struct CommitPoint
    {
        /// <summary>
        /// Serial number until which we have committed
        /// </summary>
        public long UntilSerialNo;

        /// <summary>
        /// List of operation serial nos excluded from commit
        /// </summary>
        public List<long> ExcludedSerialNos;
    }

    /// <summary>
    /// Recovery info for hybrid log
    /// </summary>
    public struct HybridLogRecoveryInfo
    {
        const int CheckpointVersion = 4;

        /// <summary>
        /// Guid
        /// </summary>
        public Guid guid;
        /// <summary>
        /// Use snapshot file
        /// </summary>
        public int useSnapshotFile;
        /// <summary>
        /// Version
        /// </summary>
        public long version;
        /// <summary>
        /// Next Version
        /// </summary>
        public long nextVersion;
        /// <summary>
        /// Flushed logical address; indicates the latest immutable address on the main FASTER log at recovery time.
        /// </summary>
        public long flushedLogicalAddress;
        /// <summary>
        /// Start logical address
        /// </summary>
        public long startLogicalAddress;
        /// <summary>
        /// Final logical address
        /// </summary>
        public long finalLogicalAddress;
        /// <summary>
        /// Snapshot end logical address: snaphot is [startLogicalAddress, snapshotFinalLogicalAddress)
        /// Note that finalLogicalAddress may be higher due to delta records
        /// </summary>
        public long snapshotFinalLogicalAddress;
        /// <summary>
        /// Head address
        /// </summary>
        public long headAddress;
        /// <summary>
        /// Begin address
        /// </summary>
        public long beginAddress;

        /// <summary>
        /// If true, there was at least one IFasterContext implementation active that did manual locking at some point during the checkpoint;
        /// these pages must be scanned for lock cleanup.
        /// </summary>
        public bool manualLockingActive;

        /// <summary>
<<<<<<< HEAD
        /// Commit tokens per session restored during Continue
=======
        /// Commit tokens per session restored during Restore()
>>>>>>> f2c025d4
        /// </summary>
        public ConcurrentDictionary<int, (string, CommitPoint)> continueTokens;

        /// <summary>
        /// Map of session name to session ID restored during Restore()
        /// </summary>
        public ConcurrentDictionary<string, int> sessionNameMap;

        /// <summary>
        /// Commit tokens per session created during Checkpoint
        /// </summary>
        public ConcurrentDictionary<int, (string, CommitPoint)> checkpointTokens;

        /// <summary>
        /// Max session ID
        /// </summary>
        public int maxSessionID;

        /// <summary>
        /// Object log segment offsets
        /// </summary>
        public long[] objectLogSegmentOffsets;


        /// <summary>
        /// Tail address of delta file
        /// </summary>
        public long deltaTailAddress;

        /// <summary>
        /// Initialize
        /// </summary>
        /// <param name="token"></param>
        /// <param name="_version"></param>
        public void Initialize(Guid token, long _version)
        {
            guid = token;
            useSnapshotFile = 0;
            version = _version;
            flushedLogicalAddress = 0;
            startLogicalAddress = 0;
            finalLogicalAddress = 0;
            snapshotFinalLogicalAddress = 0;
            deltaTailAddress = 0;
            headAddress = 0;

            checkpointTokens = new();

            objectLogSegmentOffsets = null;
        }

        /// <summary>
        /// Initialize from stream
        /// </summary>
        /// <param name="reader"></param>
        public void Initialize(StreamReader reader)
        {
            continueTokens = new();

            string value = reader.ReadLine();
            var cversion = int.Parse(value);

            value = reader.ReadLine();
            var checksum = long.Parse(value);

            value = reader.ReadLine();
            guid = Guid.Parse(value);

            value = reader.ReadLine();
            useSnapshotFile = int.Parse(value);

            value = reader.ReadLine();
            version = long.Parse(value);

            value = reader.ReadLine();
            nextVersion = long.Parse(value);

            value = reader.ReadLine();
            flushedLogicalAddress = long.Parse(value);

            value = reader.ReadLine();
            startLogicalAddress = long.Parse(value);

            value = reader.ReadLine();
            finalLogicalAddress = long.Parse(value);

            value = reader.ReadLine();
            snapshotFinalLogicalAddress = long.Parse(value);

            value = reader.ReadLine();
            headAddress = long.Parse(value);

            value = reader.ReadLine();
            beginAddress = long.Parse(value);

            value = reader.ReadLine();
            deltaTailAddress = long.Parse(value);

            value = reader.ReadLine();
            manualLockingActive = bool.Parse(value);

            value = reader.ReadLine();
            var numSessions = int.Parse(value);

            for (int i = 0; i < numSessions; i++)
            {
                var sessionID = int.Parse(reader.ReadLine());
                var sessionName = reader.ReadLine();
                if (sessionName == "") sessionName = null;
                var serialno = long.Parse(reader.ReadLine());

                var exclusions = new List<long>();
                var exclusionCount = int.Parse(reader.ReadLine());
                for (int j = 0; j < exclusionCount; j++)
                    exclusions.Add(long.Parse(reader.ReadLine()));

                continueTokens.TryAdd(sessionID, (sessionName, new CommitPoint
                {
                    UntilSerialNo = serialno,
                    ExcludedSerialNos = exclusions
                }));
                if (sessionName != null)
                {
                    sessionNameMap ??= new();
                    sessionNameMap.TryAdd(sessionName, sessionID);
                }
                if (sessionID > maxSessionID) maxSessionID = sessionID;
            }

            // Read object log segment offsets
            value = reader.ReadLine();
            var numSegments = int.Parse(value);
            if (numSegments > 0)
            {
                objectLogSegmentOffsets = new long[numSegments];
                for (int i = 0; i < numSegments; i++)
                {
                    value = reader.ReadLine();
                    objectLogSegmentOffsets[i] = long.Parse(value);
                }
            }

            if (cversion != CheckpointVersion)
                throw new FasterException("Invalid version");

            if (checksum != Checksum(continueTokens.Count))
                throw new FasterException("Invalid checksum for checkpoint");
        }

        /// <summary>
        ///  Recover info from token
        /// </summary>
        /// <param name="token"></param>
        /// <param name="checkpointManager"></param>
        /// <param name="deltaLog"></param>
        /// <param name = "scanDelta">
        /// whether to scan the delta log to obtain the latest info contained in an incremental snapshot checkpoint.
        /// If false, this will recover the base snapshot info but avoid potentially expensive scans.
        /// </param>
        /// <param name="recoverTo"> specific version to recover to, if using delta log</param>
        internal void Recover(Guid token, ICheckpointManager checkpointManager, DeltaLog deltaLog = null, bool scanDelta = false, long recoverTo = -1)
        {
            var metadata = checkpointManager.GetLogCheckpointMetadata(token, deltaLog, scanDelta, recoverTo);
            if (metadata == null)
                throw new FasterException("Invalid log commit metadata for ID " + token.ToString());
            using StreamReader s = new(new MemoryStream(metadata));
            Initialize(s);
        }
        
        /// <summary>
        ///  Recover info from token
        /// </summary>
        /// <param name="token"></param>
        /// <param name="checkpointManager"></param>
        /// <param name="deltaLog"></param>
        /// <param name="commitCookie"> Any user-specified commit cookie written as part of the checkpoint </param>
        /// <param name = "scanDelta">
        /// whether to scan the delta log to obtain the latest info contained in an incremental snapshot checkpoint.
        /// If false, this will recover the base snapshot info but avoid potentially expensive scans.
        /// </param>
        /// <param name="recoverTo"> specific version to recover to, if using delta log</param>

        internal void Recover(Guid token, ICheckpointManager checkpointManager, out byte[] commitCookie, DeltaLog deltaLog = null, bool scanDelta = false, long recoverTo = -1)
        {
            var metadata = checkpointManager.GetLogCheckpointMetadata(token, deltaLog, scanDelta, recoverTo);
            if (metadata == null)
                throw new FasterException("Invalid log commit metadata for ID " + token.ToString());
            using StreamReader s = new(new MemoryStream(metadata));
            Initialize(s);
            var cookie = s.ReadToEnd();
            commitCookie =  cookie.Length == 0 ? null : Convert.FromBase64String(cookie);
        }

        /// <summary>
        /// Write info to byte array
        /// </summary>
        public byte[] ToByteArray()
        {
            using (MemoryStream ms = new())
            {
                using (StreamWriter writer = new(ms))
                {
                    writer.WriteLine(CheckpointVersion); // checkpoint version
                    writer.WriteLine(Checksum(checkpointTokens.Count)); // checksum

                    writer.WriteLine(guid);
                    writer.WriteLine(useSnapshotFile);
                    writer.WriteLine(version);
                    writer.WriteLine(nextVersion);
                    writer.WriteLine(flushedLogicalAddress);
                    writer.WriteLine(startLogicalAddress);
                    writer.WriteLine(finalLogicalAddress);
                    writer.WriteLine(snapshotFinalLogicalAddress);
                    writer.WriteLine(headAddress);
                    writer.WriteLine(beginAddress);
                    writer.WriteLine(deltaTailAddress);
                    writer.WriteLine(manualLockingActive);

                    writer.WriteLine(checkpointTokens.Count);
                    foreach (var kvp in checkpointTokens)
                    {
                        writer.WriteLine(kvp.Key);
                        writer.WriteLine(kvp.Value.Item1);
                        writer.WriteLine(kvp.Value.Item2.UntilSerialNo);
                        writer.WriteLine(kvp.Value.Item2.ExcludedSerialNos.Count);
                        foreach (long item in kvp.Value.Item2.ExcludedSerialNos)
                            writer.WriteLine(item);
                    }

                    // Write object log segment offsets
                    writer.WriteLine(objectLogSegmentOffsets == null ? 0 : objectLogSegmentOffsets.Length);
                    if (objectLogSegmentOffsets != null)
                    {
                        for (int i = 0; i < objectLogSegmentOffsets.Length; i++)
                        {
                            writer.WriteLine(objectLogSegmentOffsets[i]);
                        }
                    }
                }
                return ms.ToArray();
            }
        }

        private readonly long Checksum(int checkpointTokensCount)
        {
            var bytes = guid.ToByteArray();
            var long1 = BitConverter.ToInt64(bytes, 0);
            var long2 = BitConverter.ToInt64(bytes, 8);
            return long1 ^ long2 ^ version ^ flushedLogicalAddress ^ startLogicalAddress ^ finalLogicalAddress ^ snapshotFinalLogicalAddress ^ headAddress ^ beginAddress
                ^ checkpointTokensCount ^ (objectLogSegmentOffsets == null ? 0 : objectLogSegmentOffsets.Length);
        }

        /// <summary>
        /// Print checkpoint info for debugging purposes
        /// </summary>
        public readonly void DebugPrint()
        {
            Debug.WriteLine("******** HybridLog Checkpoint Info for {0} ********", guid);
            Debug.WriteLine("Version: {0}", version);
            Debug.WriteLine("Next Version: {0}", nextVersion);
            Debug.WriteLine("Is Snapshot?: {0}", useSnapshotFile == 1);
            Debug.WriteLine("Flushed LogicalAddress: {0}", flushedLogicalAddress);
            Debug.WriteLine("Start Logical Address: {0}", startLogicalAddress);
            Debug.WriteLine("Final Logical Address: {0}", finalLogicalAddress);
            Debug.WriteLine("Snapshot Final Logical Address: {0}", snapshotFinalLogicalAddress);
            Debug.WriteLine("Head Address: {0}", headAddress);
            Debug.WriteLine("Begin Address: {0}", beginAddress);
            Debug.WriteLine("Delta Tail Address: {0}", deltaTailAddress);
            Debug.WriteLine("Manual Locking Active: {0}", manualLockingActive);
            Debug.WriteLine("Num sessions recovered: {0}", continueTokens.Count);
            Debug.WriteLine("Recovered sessions: ");
            foreach (var sessionInfo in continueTokens.Take(10))
            {
                Debug.WriteLine("{0}: {1}", sessionInfo.Key, sessionInfo.Value);
            }

            if (continueTokens.Count > 10)
                Debug.WriteLine("... {0} skipped", continueTokens.Count - 10);
        }
    }

    internal struct HybridLogCheckpointInfo : IDisposable
    {
        public HybridLogRecoveryInfo info;
        public IDevice snapshotFileDevice;
        public IDevice snapshotFileObjectLogDevice;
        public IDevice deltaFileDevice;
        public DeltaLog deltaLog;
        public SemaphoreSlim flushedSemaphore;
        public long prevVersion;

        public void Initialize(Guid token, long _version, ICheckpointManager checkpointManager)
        {
            info.Initialize(token, _version);
            checkpointManager.InitializeLogCheckpoint(token);
        }

        public void Dispose()
        {
            snapshotFileDevice?.Dispose();
            snapshotFileObjectLogDevice?.Dispose();
            deltaLog?.Dispose();
            deltaFileDevice?.Dispose();
            this = default;
        }

        public HybridLogCheckpointInfo Transfer()
        {
            // Ownership transfer of handles across struct copies
            var dest = this;
            dest.snapshotFileDevice = default;
            dest.snapshotFileObjectLogDevice = default;
            this.deltaLog = default;
            this.deltaFileDevice = default;
            return dest;
        }

        public void Recover(Guid token, ICheckpointManager checkpointManager, int deltaLogPageSizeBits,
            bool scanDelta = false, long recoverTo = -1)
        {
            deltaFileDevice = checkpointManager.GetDeltaLogDevice(token);
            if (deltaFileDevice is not null)
            {
                deltaFileDevice.Initialize(-1);
                if (deltaFileDevice.GetFileSize(0) > 0)
                {
                    deltaLog = new DeltaLog(deltaFileDevice, deltaLogPageSizeBits, -1);
                    deltaLog.InitializeForReads();
                    info.Recover(token, checkpointManager, deltaLog, scanDelta, recoverTo);
                    return;
                }
            }
            info.Recover(token, checkpointManager, null);
        }

        public void Recover(Guid token, ICheckpointManager checkpointManager, int deltaLogPageSizeBits,
            out byte[] commitCookie, bool scanDelta = false, long recoverTo = -1)
        {
            deltaFileDevice = checkpointManager.GetDeltaLogDevice(token);
            if (deltaFileDevice is not null)
            {
                deltaFileDevice.Initialize(-1);
                if (deltaFileDevice.GetFileSize(0) > 0)
                {
                    deltaLog = new DeltaLog(deltaFileDevice, deltaLogPageSizeBits, -1);
                    deltaLog.InitializeForReads();
                    info.Recover(token, checkpointManager, out commitCookie, deltaLog, scanDelta, recoverTo);
                    return;
                }
            }
            info.Recover(token, checkpointManager, out commitCookie);
        }

        public bool IsDefault()
        {
            return info.guid == default;
        }
    }

    internal struct IndexRecoveryInfo
    {
        const int CheckpointVersion = 1;
        public Guid token;
        public long table_size;
        public ulong num_ht_bytes;
        public ulong num_ofb_bytes;
        public int num_buckets;
        public long startLogicalAddress;
        public long finalLogicalAddress;

        public void Initialize(Guid token, long _size)
        {
            this.token = token;
            table_size = _size;
            num_ht_bytes = 0;
            num_ofb_bytes = 0;
            startLogicalAddress = 0;
            finalLogicalAddress = 0;
            num_buckets = 0;
        }

        public void Initialize(StreamReader reader)
        {
            string value = reader.ReadLine();
            var cversion = int.Parse(value);

            value = reader.ReadLine();
            var checksum = long.Parse(value);

            value = reader.ReadLine();
            token = Guid.Parse(value);

            value = reader.ReadLine();
            table_size = long.Parse(value);

            value = reader.ReadLine();
            num_ht_bytes = ulong.Parse(value);

            value = reader.ReadLine();
            num_ofb_bytes = ulong.Parse(value);

            value = reader.ReadLine();
            num_buckets = int.Parse(value);

            value = reader.ReadLine();
            startLogicalAddress = long.Parse(value);

            value = reader.ReadLine();
            finalLogicalAddress = long.Parse(value);

            if (cversion != CheckpointVersion)
                throw new FasterException("Invalid version");

            if (checksum != Checksum())
                throw new FasterException("Invalid checksum for checkpoint");
        }

        public void Recover(Guid guid, ICheckpointManager checkpointManager)
        {
            this.token = guid;
            var metadata = checkpointManager.GetIndexCheckpointMetadata(guid);
            if (metadata == null)
                throw new FasterException("Invalid index commit metadata for ID " + guid.ToString());
            using (StreamReader s = new(new MemoryStream(metadata)))
                Initialize(s);
        }

        public readonly byte[] ToByteArray()
        {
            using (MemoryStream ms = new())
            {
                using (StreamWriter writer = new(ms))
                {
                    writer.WriteLine(CheckpointVersion); // checkpoint version
                    writer.WriteLine(Checksum()); // checksum

                    writer.WriteLine(token);
                    writer.WriteLine(table_size);
                    writer.WriteLine(num_ht_bytes);
                    writer.WriteLine(num_ofb_bytes);
                    writer.WriteLine(num_buckets);
                    writer.WriteLine(startLogicalAddress);
                    writer.WriteLine(finalLogicalAddress);
                }
                return ms.ToArray();
            }
        }

        private readonly long Checksum()
        {
            var bytes = token.ToByteArray();
            var long1 = BitConverter.ToInt64(bytes, 0);
            var long2 = BitConverter.ToInt64(bytes, 8);
            return long1 ^ long2 ^ table_size ^ (long)num_ht_bytes ^ (long)num_ofb_bytes
                        ^ num_buckets ^ startLogicalAddress ^ finalLogicalAddress;
        }

        public readonly void DebugPrint()
        {
            Debug.WriteLine("******** Index Checkpoint Info for {0} ********", token);
            Debug.WriteLine("Table Size: {0}", table_size);
            Debug.WriteLine("Main Table Size (in GB): {0}", ((double)num_ht_bytes) / 1000.0 / 1000.0 / 1000.0);
            Debug.WriteLine("Overflow Table Size (in GB): {0}", ((double)num_ofb_bytes) / 1000.0 / 1000.0 / 1000.0);
            Debug.WriteLine("Num Buckets: {0}", num_buckets);
            Debug.WriteLine("Start Logical Address: {0}", startLogicalAddress);
            Debug.WriteLine("Final Logical Address: {0}", finalLogicalAddress);
        }

        public void Reset()
        {
            token = default;
            table_size = 0;
            num_ht_bytes = 0;
            num_ofb_bytes = 0;
            num_buckets = 0;
            startLogicalAddress = 0;
            finalLogicalAddress = 0;
        }
    }

    internal struct IndexCheckpointInfo
    {
        public IndexRecoveryInfo info;
        public IDevice main_ht_device;

        public void Initialize(Guid token, long _size, ICheckpointManager checkpointManager)
        {
            info.Initialize(token, _size);
            checkpointManager.InitializeIndexCheckpoint(token);
            main_ht_device = checkpointManager.GetIndexDevice(token);
        }

        public void Recover(Guid token, ICheckpointManager checkpointManager)
        {
            info.Recover(token, checkpointManager);
        }

        public void Reset()
        {
            info = default;
            main_ht_device?.Dispose();
            main_ht_device = null;
        }

        public bool IsDefault()
        {
            return info.token == default;
        }
    }
}<|MERGE_RESOLUTION|>--- conflicted
+++ resolved
@@ -290,11 +290,7 @@
         public bool manualLockingActive;
 
         /// <summary>
-<<<<<<< HEAD
-        /// Commit tokens per session restored during Continue
-=======
         /// Commit tokens per session restored during Restore()
->>>>>>> f2c025d4
         /// </summary>
         public ConcurrentDictionary<int, (string, CommitPoint)> continueTokens;
 
