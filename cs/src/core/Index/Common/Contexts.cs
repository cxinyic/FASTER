--- conflicted
+++ resolved
@@ -103,10 +103,7 @@
             public Queue<PendingContext> retryRequests;
             public Dictionary<long, PendingContext> ioPendingRequests;
             public AsyncQueue<AsyncIOContext<Key, Value>> readyResponses;
-<<<<<<< HEAD
-=======
             public List<long> excludedSerialNos;
->>>>>>> 6cab32a4
         }
     }
 
@@ -321,16 +318,9 @@
                     writer.WriteLine(finalLogicalAddress);
                     writer.WriteLine(headAddress);
                     writer.WriteLine(beginAddress);
-<<<<<<< HEAD
-
                     writer.WriteLine(checkpointTokens.Count);
-                    foreach (var kvp in checkpointTokens)
-                    {
-                        writer.WriteLine(kvp.Key);
-                        writer.WriteLine(kvp.Value);
-=======
+
                     writer.WriteLine(checkpointTokens.Count);
-
                     foreach (var kvp in checkpointTokens)
                     {
                         writer.WriteLine(kvp.Key);
@@ -338,7 +328,6 @@
                         writer.WriteLine(kvp.Value.ExcludedSerialNos.Count);
                         foreach (long item in kvp.Value.ExcludedSerialNos)
                             writer.WriteLine(item);
->>>>>>> 6cab32a4
                     }
 
                     // Write object log segment offsets
