--- conflicted
+++ resolved
@@ -115,11 +115,6 @@
             int count = 0;
 #endif
 
-<<<<<<< HEAD
-            var session = store.For(functions).NewSession<Functions>(null);
-            var uContext = session.GetUnsafeContext();
-            uContext.ResumeThread();
-=======
             var session = store.For(functions).NewSession<Functions>();
             var uContext = session.GetUnsafeContext();
             uContext.ResumeThread();
@@ -237,97 +232,62 @@
             long writes_done = 0;
 
             var session = store.For(functions).NewSession<Functions>();
->>>>>>> f2c025d4
-
-            try
-            {
-                while (!done)
-                {
-                    long chunk_idx = Interlocked.Add(ref idx_, YcsbConstants.kChunkSize) - YcsbConstants.kChunkSize;
-                    while (chunk_idx >= TxnCount)
-                    {
-<<<<<<< HEAD
-                        if (chunk_idx == TxnCount)
-                            idx_ = 0;
-                        chunk_idx = Interlocked.Add(ref idx_, YcsbConstants.kChunkSize) - YcsbConstants.kChunkSize;
-=======
+
+            while (!done)
+            {
+                long chunk_idx = Interlocked.Add(ref idx_, YcsbConstants.kChunkSize) - YcsbConstants.kChunkSize;
+                while (chunk_idx >= TxnCount)
+                {
+                    if (chunk_idx == TxnCount)
+                        idx_ = 0;
+                    chunk_idx = Interlocked.Add(ref idx_, YcsbConstants.kChunkSize) - YcsbConstants.kChunkSize;
+                }
+
+                for (long idx = chunk_idx; idx < chunk_idx + YcsbConstants.kChunkSize && !done; ++idx)
+                {
+                    Op op;
+                    int r = (int)rng.Generate(100);
+                    if (r < readPercent)
+                        op = Op.Read;
+                    else if (readPercent >= 0)
+                        op = Op.Upsert;
+                    else
+                        op = Op.ReadModifyWrite;
+
+                    if (idx % 512 == 0)
+                    {
                         if (!testLoader.Options.UseSafeContext)
                             session.Refresh();
                         session.CompletePending(false);
->>>>>>> f2c025d4
-                    }
-
-                    for (long idx = chunk_idx; idx < chunk_idx + YcsbConstants.kChunkSize && !done; ++idx)
-                    {
-                        Op op;
-                        int r = (int)rng.Generate(100);
-                        if (r < readPercent)
-                            op = Op.Read;
-                        else if (readPercent >= 0)
-                            op = Op.Upsert;
-                        else
-                            op = Op.ReadModifyWrite;
-
-                        if (idx % 512 == 0)
-                        {
-                            uContext.Refresh();
-                            uContext.CompletePending(false);
-                        }
-
-                        switch (op)
-                        {
-                            case Op.Upsert:
-                                {
-                                    uContext.Upsert(ref txn_keys_[idx], ref value, Empty.Default, 1);
-                                    ++writes_done;
-                                    break;
-                                }
-                            case Op.Read:
-                                {
-                                    uContext.Read(ref txn_keys_[idx], ref input, ref output, Empty.Default, 1);
-                                    ++reads_done;
-                                    break;
-                                }
-                            case Op.ReadModifyWrite:
-                                {
-                                    uContext.RMW(ref txn_keys_[idx], ref input_[idx & 0x7], Empty.Default, 1);
-                                    ++writes_done;
-                                    break;
-                                }
-                            default:
-                                throw new InvalidOperationException("Unexpected op: " + op);
-                        }
-                    }
-<<<<<<< HEAD
-
-#if DASHBOARD
-                count += (int)kChunkSize;
-
-                //Check if stats collector is requesting for statistics
-                if (writeStats[thread_idx])
-                {
-                    var tstart1 = tstop1;
-                    tstop1 = Stopwatch.GetTimestamp();
-                    threadProgress[thread_idx] = count;
-                    threadThroughput[thread_idx] = (count - lastWrittenValue) / ((tstop1 - tstart1) / freq);
-                    lastWrittenValue = count;
-                    writeStats[thread_idx] = false;
-                    statsWritten[thread_idx].Set();
-                }
-#endif
-                }
-
-                uContext.CompletePending(true);
-            }
-            finally
-            {
-                uContext.SuspendThread();
-=======
-                }
->>>>>>> f2c025d4
-            }
-
-            uContext.Dispose();
+                    }
+
+                    switch (op)
+                    {
+                        case Op.Upsert:
+                            {
+                                session.Upsert(ref txn_keys_[idx], ref value, Empty.Default, 1);
+                                ++writes_done;
+                                break;
+                            }
+                        case Op.Read:
+                            {
+                                session.Read(ref txn_keys_[idx], ref input, ref output, Empty.Default, 1);
+                                ++reads_done;
+                                break;
+                            }
+                        case Op.ReadModifyWrite:
+                            {
+                                session.RMW(ref txn_keys_[idx], ref input_[idx & 0x7], Empty.Default, 1);
+                                ++writes_done;
+                                break;
+                            }
+                        default:
+                            throw new InvalidOperationException("Unexpected op: " + op);
+                    }
+                }
+            }
+
+            session.CompletePending(true);
             session.Dispose();
 
             sw.Stop();
@@ -351,11 +311,7 @@
             (Key key, LockType kind) slock = (new Key { value = long.MaxValue - 1 }, LockType.Shared);
             if (testLoader.Options.LockImpl == (int)LockImpl.Manual)
             {
-<<<<<<< HEAD
-                session = store.For(functions).NewSession<Functions>(null);
-=======
                 session = store.For(functions).NewSession<Functions>();
->>>>>>> f2c025d4
                 luContext = session.GetLockableUnsafeContext();
 
                 Console.WriteLine("Taking 2 manual locks");
@@ -501,11 +457,7 @@
 
             waiter.Wait();
 
-<<<<<<< HEAD
-            var session = store.For(functions).NewSession<Functions>(null);
-=======
             var session = store.For(functions).NewSession<Functions>();
->>>>>>> f2c025d4
             var uContext = session.GetUnsafeContext();
             uContext.ResumeThread();
 
@@ -516,17 +468,10 @@
             int count = 0;
 #endif
 
-<<<<<<< HEAD
+            Value value = default;
+
             try
             {
-                Value value = default;
-
-=======
-            Value value = default;
-
-            try
-            {
->>>>>>> f2c025d4
                 for (long chunk_idx = Interlocked.Add(ref idx_, YcsbConstants.kChunkSize) - YcsbConstants.kChunkSize;
                     chunk_idx < InitCount;
                     chunk_idx = Interlocked.Add(ref idx_, YcsbConstants.kChunkSize) - YcsbConstants.kChunkSize)
@@ -561,8 +506,6 @@
 #endif
                 }
                 uContext.CompletePending(true);
-<<<<<<< HEAD
-=======
             }
             finally
             {
@@ -603,13 +546,9 @@
 
                     session.Upsert(ref init_keys_[idx], ref value, Empty.Default, 1);
                 }
->>>>>>> f2c025d4
-            }
-            finally
-            {
-                uContext.SuspendThread();
-            }
-            uContext.Dispose();
+            }
+
+            session.CompletePending(true);
             session.Dispose();
         }
 
