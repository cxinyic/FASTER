--- conflicted
+++ resolved
@@ -125,14 +125,10 @@
             indexSize = IndexSizeCachelines();
             Trace.WriteLine($"[Store] Using hash index size of {PrettySize(indexSize * 64L)} ({PrettySize(indexSize)} cache lines)");
 
-<<<<<<< HEAD
-            var device = LogDir == "" ? new NullDevice() : Devices.CreateLogDevice(LogDir + "Store/hlog", preallocateFile: false);
-=======
             if (LogDir == null)
                 LogDir = Directory.GetCurrentDirectory();
 
             var device = LogDir == "" ? new NullDevice() : Devices.CreateLogDevice(LogDir + "/Store/hlog");
->>>>>>> 28f54940
             logSettings.LogDevice = device;
 
             checkpointSettings = new CheckpointSettings
